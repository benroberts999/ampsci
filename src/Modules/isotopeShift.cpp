#include "Modules/isotopeShift.hpp"
#include "DiracOperator/DiracOperator.hpp"
<<<<<<< HEAD
#include "ExternalField/MixedStates.hpp"
#include "ExternalField/TDHF.hpp"
=======
#include "ExternalField/TDHFbasis.hpp"
>>>>>>> 81ded015
#include "IO/InputBlock.hpp"
#include "fmt/ostream.hpp"
#include "Physics/PhysConst_constants.hpp"
#include "Wavefunction/Wavefunction.hpp"
#include "qip/Vector.hpp"

#include "gsl/gsl_statistics_double.h"

#include <iostream>

namespace Module {

void isotopeShift(const IO::InputBlock &input, const Wavefunction &wf) {
  input.check(
<<<<<<< HEAD
      {{"", "Calculates field shift: F = d(E)/d(<r^2>) by direct calculation"},
       {"core_relaxation", "Include Core relaxation (equiv to RPA)? [true]"},
       {"print", "Print each step to screen? [true]"},
       {"write", "Write dE(r^2) to file? [false]"},
       {"minmax_delta", "Minimum relative shift in r [1.0e-5, 1.0e-3]"},
       {"num_steps", "Number of steps for fit (for each sign)? [5]"},
       {"grid", "Logarithmic or linear grid for dr2 [logarithmic]"}});
=======
    {{"num_iter", "Number of iterations to compute changes for [10]"},
    {"QFS", "Include quadratic field shift [false]"},
    {"use_spectrum",
      "If true (and spectrum available), will use spectrum for QFS "
      "states [false]"},
    {"dr", "Change in rms charge radius [0.001]"}});

>>>>>>> 81ded015
  // If we are just requesting 'help', don't run module:
  if (input.has_option("help")) {
    return;
  }

<<<<<<< HEAD
  const auto core_relax = input.get("core_relaxation", true);
  const auto print = input.get("print", true);
  const auto write = input.get("write", false);

  const auto [min_d, max_d] =
      input.get("minmax_delta", std::array{1.0e-5, 1.0e-3});

  const auto num_steps = input.get<unsigned long>("num_steps", 5);

  const auto grid_type = input.get("grid", std::string{"logarithmic"});
=======
  IO::ChronoTimer timer("isotopeShift");

  const auto num_iter = input.get<std::size_t>("num_iter", 10);
  const auto include_qfs = input.get<bool>("QFS", false);
  const auto dr = input.get<double>("dr", 0.001);
  const auto use_spectrum =
      wf.spectrum().empty() ? false : input.get("use_spectrum", false);

  using namespace qip::overloads;

  /* 
   * <r^4> = \int_0^\infty [\rho(r) r^4] 4 \pi r^2 dr / \int_0^\infty [\rho(r) r^2] 4 \pi r^2 dr,
   * and \int_0^\infty [\rho(r) r^2] 4 \pi r^2 dr = Z by normalisation nuc. charge density.
   * Require four factors of aB to convert output to femtometres.
   */
  constexpr auto unit_conv = 4.0 * M_PI * PhysConst::aB_fm * PhysConst::aB_fm * PhysConst::aB_fm * PhysConst::aB_fm;
  const auto rfour_factor = unit_conv / wf.nucleus().z();

  // Used for computing fourth radial moment integral.
  const auto rpow6 = wf.grid().rpow(6);

  auto nuc = wf.nucleus();
  auto r_rms = nuc.r_rms();

  const auto r_rms0 = r_rms;
  const auto rsq0 = r_rms0 * r_rms0;
  const auto vnuc0 = wf.vnuc();

  const auto rho0 = Nuclear::fermiNuclearDensity_tcN(
                      Nuclear::deformation_effective_t(nuc.c(), nuc.t(), nuc.beta()),
                      nuc.c(), nuc.z(), wf.grid());
  
  const auto rfour0 = NumCalc::integrate(wf.grid().du(), 0.0, 0.0,
                                    rpow6, rho0, wf.grid().drdu())
                                    * rfour_factor;

  std::cout << "Calculating first-order shift in valence state energies using TDHF(basis)\n"
            << "Field isotopic shift: dE = F d<r^2> + G^4 d<r^4>\n";

  std::cout << "\nInitial nuclear parameters:\nr_rms0 = " << r_rms0 << "fm, "
            << "<r^2>0 = " << rsq0 << "fm^2, "
            << "<r^4>0 = " << rfour0 << "fm^4\n";

  // G^2 factor is second-order PT correction and should be approx. constant regardless of \delta<r^2>.
  auto G2_datatotal = include_qfs ?
      std::vector<std::vector<double>>(wf.valence().size(), std::vector<double>(num_iter)) : std::vector<std::vector<double>>{};

  //std::stringstream os;
  std::cout << "\nr_rms (fm)   dr2 (fm2)   dr4 (fm4)   ";
  for(const auto& Fv : wf.valence()){
    fmt::print(stdout, " {:15s}", Fv.shortSymbol()+std::string(" dE (GHz)"));
  }
  std::cout << std::endl;

  for(std::size_t i = 0ul; i < num_iter; ++i) {
    nuc.set_rrms(r_rms + dr);
>>>>>>> 81ded015

    r_rms = nuc.r_rms();

    auto vnucpt = Nuclear::formPotential(nuc, wf.grid().r());

    const auto rhopt = Nuclear::fermiNuclearDensity_tcN(
                        Nuclear::deformation_effective_t(nuc.c(), nuc.t(), nuc.beta()),
                        nuc.c(), nuc.z(), wf.grid());

<<<<<<< HEAD
  std::cout << "\n";
  wfB.solve_core("HartreeFock", 0.0, core_string, 0.0, true);
  if (!core_relax) {
    std::cout << "Not including Core relaxtion\n";
  } else {
    std::cout << "Including Core relaxtion\n";
  }

  // Optionally write dE(R) to file for plotting
  std::ofstream of;
  if (write) {
    of.open(wf.identity() + "_FS.txt");
    of << "dr dr2 ";
    for (auto &v : wf.valence()) {
      of << " " << v;
    }
    of << "\n";
  }

  const auto gtype = qip::ci_wc_compare(grid_type, "log*") ?
                         GridType::logarithmic :
                         GridType::linear;

  const auto drs_t =
      gtype == GridType::logarithmic ?
          qip::logarithmic_range(r0 * min_d, r0 * max_d, num_steps) :
          qip::uniform_range(r0 * min_d, r0 * max_d, num_steps);
  using namespace qip::overloads;
  const auto drs = qip::merge(-1.0 * qip::reverse(drs_t), drs_t);

  if (print) {
    std::cout << "\n   r_rms (fm)     del(r)     del(r^2)     dE (GHz)   F "
                 "(GHz/fm^2)\n";
  } else {
    std::cout << "\nRunning...\n";
  }

  // Store data - used for linear fit to get F
  std::vector<std::vector<std::pair<double, double>>> data(wf.valence().size());

  for (const auto del : drs) {
    const auto rB = r0 + del;
    const auto dr2 = rB * rB - r0 * r0;

    auto nuc_b = wf.nucleus();
    nuc_b.set_rrms(rB);

    wfB.update_Vnuc(Nuclear::formPotential(nuc_b, wf.grid().r()));

    if (write) {
      of << rB - r0 << " " << dr2;
    }

    if (core_relax)
      wfB.solve_core("HartreeFock", 0.0, core_string, 0.0, false);
    wfB.solve_valence(val_string, false);
    wfB.hartreeFockBrueckner(false);

    for (auto i = 0ul; i < wfB.valence().size(); ++i) {
      const auto &Fv = wfB.valence().at(i);
      const auto &Fv0 = *wf.getState(Fv.n(), Fv.kappa());
      const auto dE = (Fv.en() - Fv0.en()) * PhysConst::Hartree_GHz;
      const auto tF = dE / dr2;
      if (print)
        printf("%4s  %7.5f  %+8.6f  %11.4e  %11.4e  %10.3e\n",
               Fv.shortSymbol().c_str(), rB, rB - r0, dr2, dE, tF);
      auto &data_v = data[i];
      data_v.emplace_back(dr2, dE);

      if (write) {
        of << " " << dE;
      }
    }

    if (write) {
      of << "\n";
    }
    if (print) {
      std::cout << "\n";
    }
  }
=======
    auto rfour = NumCalc::integrate(wf.grid().du(), 0.0, 0.0, rpow6, rhopt, wf.grid().drdu()) * rfour_factor;

    const auto delta_r2 = r_rms * r_rms - rsq0;
    const auto delta_r4 = rfour - rfour0;
    const auto recip_delta_r2sq = include_qfs ? 1.0/(delta_r2 * delta_r2) : 0.0;

    const auto delta_vnuc = vnucpt - vnuc0;

    DiracOperator::fieldshift fis(delta_vnuc);

    auto dVfis = ExternalField::TDHFbasis(&fis, wf.vHF(), wf.basis());
>>>>>>> 81ded015

    dVfis.solve_core(0.0, 100, false);

<<<<<<< HEAD
  // Fit straight line to data
  for (auto i = 0ul; i < wfB.valence().size(); ++i) {
    const auto &Fv = wfB.valence().at(i);
    auto &data_v = data[i];
=======
    fmt::print(stdout, "{:10.4f} {:11.7f} {:11.7f}", r_rms, delta_r2, delta_r4);

    for(std::size_t j = 0ul; j < wf.valence().size(); ++j) {
      const auto& Fv = wf.valence().at(j);
>>>>>>> 81ded015

      auto redME = fis.reducedME(Fv, Fv);
      auto dv = dVfis.dV(Fv, Fv);

<<<<<<< HEAD
    // Fit, without c0
    // https://www.gnu.org/software/gsl/doc/html/lls.html
    gsl_fit_mul(&data_v[0].first, 2, &data_v[0].second, 2, data_v.size(), &c1,
                &cov11, &sumsq);

    std::cout << Fv.symbol() << " "
              << "F = " << c1 << " GHz/fm^2, sd = " << std::sqrt(sumsq) << "\n";
  }
}

//------------------------------------------------------------------------------
void fieldShift2(const IO::InputBlock &input, const Wavefunction &wf) {

  input.check(
      {{"", "Calculates field shift via matrix element, including 2nd-order "
            "Field shift via TDHF method"},
       {"drrms", "Effective shift in r_rms in fm; must be small; answer "
                 "should be independent? [0.0005]"},
       {"rpa", "Include RPA (uses TDHF method)? [true]"},
       {"use_basis", "Use basis (i.e., MBPT) for 2nd order term, rather than "
                     "TDHF? [false]"}});

  // If we are just requesting 'help', don't run module:
  if (input.has_option("help")) {
    return;
  }

  const auto drrms = input.get("drrms", 0.0005);
  const auto rpa = input.get("rpa", true);
  const auto use_basis = input.get("use_basis", false);

  const auto nuc1 = wf.nucleus();
  auto nuc2 = nuc1;
  nuc2.set_rrms(nuc1.r_rms() + drrms);

  DiracOperator::F_fs Ffs(wf.grid(), nuc1, nuc2);
  std::cout << "F1 should be in: " << Ffs.units() << "\n";
  std::cout
      << "\n* Note: second-order term unstable, and not properly checked!\n\n";

  ExternalField::TDHF tdhf(&Ffs, wf.vHF());
  if (rpa)
    tdhf.solve_core(0.0);

  std::cout << "\n";

  fmt::print("{:4s} {:13s}   {:13s}\n", "", "F1 (GHz/fm^2)", "F2 (MHz/fm^4)");
  for (const auto &v : wf.valence()) {
    const auto k = Ffs.rme3js(v.twoj(), v.twoj()); // RME to ME
    const auto f1 = k * Ffs.reducedME(v, v);
    const auto dv = k * tdhf.dV(v, v);

    // If including correlations, should have a spectrum for MBPT
    const auto &basis = wf.spectrum().empty() ? wf.basis() : wf.spectrum();

    const auto hFv = Ffs.reduced_rhs(v.kappa(), v) + tdhf.dV_rhs(v.kappa(), v);
    const auto dFv =
        use_basis ? ExternalField::solveMixedState_basis(v, hFv, 0.0, basis) :
                    tdhf.solve_dPsi(v, 0.0, ExternalField::dPsiType::X,
                                    v.kappa(), wf.Sigma());

    // Two Three J's = (-1 * k * k)
    const auto k_so = 2.0 * k * k / PhysConst::Hartree_GHz * 1.0e3;
    const auto f_so = k_so * (Ffs.reducedME(v, dFv) + tdhf.dV(v, dFv));

    // std::cout << v << " " << f1 + dv << " " << f_so << "\n";

    fmt::print("{:4s} {:+13.5e}   {:+13.5e}\n", v.shortSymbol(), f1 + dv, f_so);
  }
}

} // namespace Module
=======
      fmt::print(stdout, " {:15.6e}",  (redME + dv)*PhysConst::Hartree_GHz / sqrt(Fv.twojp1()));

      if(include_qfs) {
        const auto& dPsi_basis = use_spectrum ? wf.spectrum() : wf.basis();

        auto lhs = dVfis.form_dPsi(Fv, 0.0, ExternalField::dPsiType::X, Fv.kappa(), dPsi_basis, ExternalField::StateType::bra);
        auto rhs = fis.reduced_rhs(Fv.kappa(), Fv) + dVfis.dV_rhs(Fv.kappa(), Fv);

        // Both lhs and rhs are "reduced"---need to divide by 3j symbol twice. 
        // For physics see, e.g., Eq. 8 Phys. Rev. A 103, (2021)
        G2_datatotal.at(j).at(i) = (lhs * rhs) * recip_delta_r2sq * PhysConst::Hartree_GHz / Fv.twojp1();
      }
    }

    std::cout << std::endl;
  }

  std::cout << "\nNB. dr2 := <r^2> - <r^2>0, dr4 := <r^4> - <r^4>0\n";

  if(include_qfs) {
    std::cout << "\n            G^2 (GHz)  Std. err. (GHz)\n";
    for(std::size_t i = 0ul; i < wf.valence().size(); ++i) {
        auto G2_data = G2_datatotal.at(i).data();
        auto mean = gsl_stats_mean(G2_data, 1, num_iter);
        auto SEM = gsl_stats_sd(G2_data, 1, num_iter) / sqrt(num_iter);
        fmt::print(stdout, "{:7s} {:13.6e}    {:13.6e}\n",
                    wf.valence().at(i).symbol(), mean, SEM);
    }
    std::cout << "\n";
  }
}

} // namespace Module::isotopeShift
>>>>>>> 81ded015
<|MERGE_RESOLUTION|>--- conflicted
+++ resolved
@@ -1,15 +1,12 @@
 #include "Modules/isotopeShift.hpp"
 #include "DiracOperator/DiracOperator.hpp"
-<<<<<<< HEAD
 #include "ExternalField/MixedStates.hpp"
 #include "ExternalField/TDHF.hpp"
-=======
 #include "ExternalField/TDHFbasis.hpp"
->>>>>>> 81ded015
 #include "IO/InputBlock.hpp"
-#include "fmt/ostream.hpp"
 #include "Physics/PhysConst_constants.hpp"
 #include "Wavefunction/Wavefunction.hpp"
+#include "fmt/ostream.hpp"
 #include "qip/Vector.hpp"
 
 #include "gsl/gsl_statistics_double.h"
@@ -19,48 +16,26 @@
 namespace Module {
 
 void isotopeShift(const IO::InputBlock &input, const Wavefunction &wf) {
-  input.check(
-<<<<<<< HEAD
-      {{"", "Calculates field shift: F = d(E)/d(<r^2>) by direct calculation"},
-       {"core_relaxation", "Include Core relaxation (equiv to RPA)? [true]"},
-       {"print", "Print each step to screen? [true]"},
-       {"write", "Write dE(r^2) to file? [false]"},
-       {"minmax_delta", "Minimum relative shift in r [1.0e-5, 1.0e-3]"},
-       {"num_steps", "Number of steps for fit (for each sign)? [5]"},
-       {"grid", "Logarithmic or linear grid for dr2 [logarithmic]"}});
-=======
-    {{"num_iter", "Number of iterations to compute changes for [10]"},
-    {"QFS", "Include quadratic field shift [false]"},
-    {"use_spectrum",
-      "If true (and spectrum available), will use spectrum for QFS "
-      "states [false]"},
-    {"dr", "Change in rms charge radius [0.001]"}});
+  input.check({{"", "Calculates field shift using MBPT, including 2nd-order "
+                    "(quadratic) field shift, via the TDHF/RPA(basis) method"},
+               {"num_iter", "Number of iterations to compute changes for [10]"},
+               {"QFS", "Calculate quadratic field shift [false]"},
+               {"use_TDHF",
+                "If true will calculate matrix elements using TDHF instead of "
+                "RPA (basis) method. Included as a consistency check! [true]"},
+               {"dr", "Change in rms charge radius [0.001]"}});
 
->>>>>>> 81ded015
   // If we are just requesting 'help', don't run module:
   if (input.has_option("help")) {
     return;
   }
 
-<<<<<<< HEAD
-  const auto core_relax = input.get("core_relaxation", true);
-  const auto print = input.get("print", true);
-  const auto write = input.get("write", false);
-
-  const auto [min_d, max_d] =
-      input.get("minmax_delta", std::array{1.0e-5, 1.0e-3});
-
-  const auto num_steps = input.get<unsigned long>("num_steps", 5);
-
-  const auto grid_type = input.get("grid", std::string{"logarithmic"});
-=======
   IO::ChronoTimer timer("isotopeShift");
 
   const auto num_iter = input.get<std::size_t>("num_iter", 10);
   const auto include_qfs = input.get<bool>("QFS", false);
   const auto dr = input.get<double>("dr", 0.001);
-  const auto use_spectrum =
-      wf.spectrum().empty() ? false : input.get("use_spectrum", false);
+  const auto use_TDHF = input.get<bool>("use_TDHF", true);
 
   using namespace qip::overloads;
 
@@ -69,7 +44,8 @@
    * and \int_0^\infty [\rho(r) r^2] 4 \pi r^2 dr = Z by normalisation nuc. charge density.
    * Require four factors of aB to convert output to femtometres.
    */
-  constexpr auto unit_conv = 4.0 * M_PI * PhysConst::aB_fm * PhysConst::aB_fm * PhysConst::aB_fm * PhysConst::aB_fm;
+  constexpr auto unit_conv = 4.0 * M_PI * PhysConst::aB_fm * PhysConst::aB_fm *
+                             PhysConst::aB_fm * PhysConst::aB_fm;
   const auto rfour_factor = unit_conv / wf.nucleus().z();
 
   // Used for computing fourth radial moment integral.
@@ -83,261 +59,123 @@
   const auto vnuc0 = wf.vnuc();
 
   const auto rho0 = Nuclear::fermiNuclearDensity_tcN(
-                      Nuclear::deformation_effective_t(nuc.c(), nuc.t(), nuc.beta()),
-                      nuc.c(), nuc.z(), wf.grid());
-  
-  const auto rfour0 = NumCalc::integrate(wf.grid().du(), 0.0, 0.0,
-                                    rpow6, rho0, wf.grid().drdu())
-                                    * rfour_factor;
+      Nuclear::deformation_effective_t(nuc.c(), nuc.t(), nuc.beta()), nuc.c(),
+      nuc.z(), wf.grid());
 
-  std::cout << "Calculating first-order shift in valence state energies using TDHF(basis)\n"
-            << "Field isotopic shift: dE = F d<r^2> + G^4 d<r^4>\n";
+  const auto rfour0 = NumCalc::integrate(wf.grid().du(), 0.0, 0.0, rpow6, rho0,
+                                         wf.grid().drdu()) *
+                      rfour_factor;
+
+  std::cout << "Calculating first-order shift in valence state energies using "
+            << (use_TDHF ? "TDHF.\n" : "RPA (basis).\n")
+            << "dE^(1) = F d<r^2> + G^4 d<r^4>\n";
 
   std::cout << "\nInitial nuclear parameters:\nr_rms0 = " << r_rms0 << "fm, "
             << "<r^2>0 = " << rsq0 << "fm^2, "
             << "<r^4>0 = " << rfour0 << "fm^4\n";
 
   // G^2 factor is second-order PT correction and should be approx. constant regardless of \delta<r^2>.
-  auto G2_datatotal = include_qfs ?
-      std::vector<std::vector<double>>(wf.valence().size(), std::vector<double>(num_iter)) : std::vector<std::vector<double>>{};
+  auto G2_datatotal =
+      include_qfs ? std::vector<std::vector<double>>(
+                        wf.valence().size(), std::vector<double>(num_iter)) :
+                    std::vector<std::vector<double>>{};
 
   //std::stringstream os;
   std::cout << "\nr_rms (fm)   dr2 (fm2)   dr4 (fm4)   ";
-  for(const auto& Fv : wf.valence()){
-    fmt::print(stdout, " {:15s}", Fv.shortSymbol()+std::string(" dE (GHz)"));
+  for (const auto &Fv : wf.valence()) {
+    fmt::print(stdout, " {:15s}", Fv.shortSymbol() + std::string(" dE (GHz)"));
   }
   std::cout << std::endl;
 
-  for(std::size_t i = 0ul; i < num_iter; ++i) {
+  for (std::size_t i = 0ul; i < num_iter; ++i) {
     nuc.set_rrms(r_rms + dr);
->>>>>>> 81ded015
 
     r_rms = nuc.r_rms();
 
     auto vnucpt = Nuclear::formPotential(nuc, wf.grid().r());
 
     const auto rhopt = Nuclear::fermiNuclearDensity_tcN(
-                        Nuclear::deformation_effective_t(nuc.c(), nuc.t(), nuc.beta()),
-                        nuc.c(), nuc.z(), wf.grid());
+        Nuclear::deformation_effective_t(nuc.c(), nuc.t(), nuc.beta()), nuc.c(),
+        nuc.z(), wf.grid());
 
-<<<<<<< HEAD
-  std::cout << "\n";
-  wfB.solve_core("HartreeFock", 0.0, core_string, 0.0, true);
-  if (!core_relax) {
-    std::cout << "Not including Core relaxtion\n";
-  } else {
-    std::cout << "Including Core relaxtion\n";
-  }
-
-  // Optionally write dE(R) to file for plotting
-  std::ofstream of;
-  if (write) {
-    of.open(wf.identity() + "_FS.txt");
-    of << "dr dr2 ";
-    for (auto &v : wf.valence()) {
-      of << " " << v;
-    }
-    of << "\n";
-  }
-
-  const auto gtype = qip::ci_wc_compare(grid_type, "log*") ?
-                         GridType::logarithmic :
-                         GridType::linear;
-
-  const auto drs_t =
-      gtype == GridType::logarithmic ?
-          qip::logarithmic_range(r0 * min_d, r0 * max_d, num_steps) :
-          qip::uniform_range(r0 * min_d, r0 * max_d, num_steps);
-  using namespace qip::overloads;
-  const auto drs = qip::merge(-1.0 * qip::reverse(drs_t), drs_t);
-
-  if (print) {
-    std::cout << "\n   r_rms (fm)     del(r)     del(r^2)     dE (GHz)   F "
-                 "(GHz/fm^2)\n";
-  } else {
-    std::cout << "\nRunning...\n";
-  }
-
-  // Store data - used for linear fit to get F
-  std::vector<std::vector<std::pair<double, double>>> data(wf.valence().size());
-
-  for (const auto del : drs) {
-    const auto rB = r0 + del;
-    const auto dr2 = rB * rB - r0 * r0;
-
-    auto nuc_b = wf.nucleus();
-    nuc_b.set_rrms(rB);
-
-    wfB.update_Vnuc(Nuclear::formPotential(nuc_b, wf.grid().r()));
-
-    if (write) {
-      of << rB - r0 << " " << dr2;
-    }
-
-    if (core_relax)
-      wfB.solve_core("HartreeFock", 0.0, core_string, 0.0, false);
-    wfB.solve_valence(val_string, false);
-    wfB.hartreeFockBrueckner(false);
-
-    for (auto i = 0ul; i < wfB.valence().size(); ++i) {
-      const auto &Fv = wfB.valence().at(i);
-      const auto &Fv0 = *wf.getState(Fv.n(), Fv.kappa());
-      const auto dE = (Fv.en() - Fv0.en()) * PhysConst::Hartree_GHz;
-      const auto tF = dE / dr2;
-      if (print)
-        printf("%4s  %7.5f  %+8.6f  %11.4e  %11.4e  %10.3e\n",
-               Fv.shortSymbol().c_str(), rB, rB - r0, dr2, dE, tF);
-      auto &data_v = data[i];
-      data_v.emplace_back(dr2, dE);
-
-      if (write) {
-        of << " " << dE;
-      }
-    }
-
-    if (write) {
-      of << "\n";
-    }
-    if (print) {
-      std::cout << "\n";
-    }
-  }
-=======
-    auto rfour = NumCalc::integrate(wf.grid().du(), 0.0, 0.0, rpow6, rhopt, wf.grid().drdu()) * rfour_factor;
+    auto rfour = NumCalc::integrate(wf.grid().du(), 0.0, 0.0, rpow6, rhopt,
+                                    wf.grid().drdu()) *
+                 rfour_factor;
 
     const auto delta_r2 = r_rms * r_rms - rsq0;
     const auto delta_r4 = rfour - rfour0;
-    const auto recip_delta_r2sq = include_qfs ? 1.0/(delta_r2 * delta_r2) : 0.0;
+    const auto recip_delta_r2sq =
+        include_qfs ? 1.0 / (delta_r2 * delta_r2) : 0.0;
 
     const auto delta_vnuc = vnucpt - vnuc0;
 
     DiracOperator::fieldshift fis(delta_vnuc);
 
-    auto dVfis = ExternalField::TDHFbasis(&fis, wf.vHF(), wf.basis());
->>>>>>> 81ded015
+    auto dVfis = use_TDHF ?
+                     ExternalField::TDHF(&fis, wf.vHF()) :
+                     ExternalField::TDHFbasis(&fis, wf.vHF(), wf.basis());
 
     dVfis.solve_core(0.0, 100, false);
 
-<<<<<<< HEAD
-  // Fit straight line to data
-  for (auto i = 0ul; i < wfB.valence().size(); ++i) {
-    const auto &Fv = wfB.valence().at(i);
-    auto &data_v = data[i];
-=======
+    // If including correlations, should have a spectrum for MBPT
+    const auto &basis = wf.spectrum().empty() ? wf.basis() : wf.spectrum();
+
     fmt::print(stdout, "{:10.4f} {:11.7f} {:11.7f}", r_rms, delta_r2, delta_r4);
 
-    for(std::size_t j = 0ul; j < wf.valence().size(); ++j) {
-      const auto& Fv = wf.valence().at(j);
->>>>>>> 81ded015
+    for (std::size_t j = 0ul; j < wf.valence().size(); ++j) {
+      const auto &Fv = wf.valence().at(j);
 
       auto redME = fis.reducedME(Fv, Fv);
       auto dv = dVfis.dV(Fv, Fv);
 
-<<<<<<< HEAD
-    // Fit, without c0
-    // https://www.gnu.org/software/gsl/doc/html/lls.html
-    gsl_fit_mul(&data_v[0].first, 2, &data_v[0].second, 2, data_v.size(), &c1,
-                &cov11, &sumsq);
+      fmt::print(stdout, " {:15.6e}",
+                 (redME + dv) * PhysConst::Hartree_GHz / sqrt(Fv.twojp1()));
 
-    std::cout << Fv.symbol() << " "
-              << "F = " << c1 << " GHz/fm^2, sd = " << std::sqrt(sumsq) << "\n";
-  }
-}
+      // [ For physics see, e.g., Eq. 8 Phys. Rev. A 103, (2021) ]
+      if (include_qfs) {
+        auto G2_matrix_element = 0.0f;
 
-//------------------------------------------------------------------------------
-void fieldShift2(const IO::InputBlock &input, const Wavefunction &wf) {
+        const auto hFv =
+            fis.reduced_rhs(Fv.kappa(), Fv) + dVfis.dV_rhs(Fv.kappa(), Fv);
 
-  input.check(
-      {{"", "Calculates field shift via matrix element, including 2nd-order "
-            "Field shift via TDHF method"},
-       {"drrms", "Effective shift in r_rms in fm; must be small; answer "
-                 "should be independent? [0.0005]"},
-       {"rpa", "Include RPA (uses TDHF method)? [true]"},
-       {"use_basis", "Use basis (i.e., MBPT) for 2nd order term, rather than "
-                     "TDHF? [false]"}});
+        if (use_TDHF) {
 
-  // If we are just requesting 'help', don't run module:
-  if (input.has_option("help")) {
-    return;
-  }
+          auto dFv =
+              wf.spectrum().empty() ?
+                  ExternalField::solveMixedState_basis(Fv, hFv, 0.0, basis) :
+                  dVfis.solve_dPsi(Fv, 0.0, ExternalField::dPsiType::X,
+                                   Fv.kappa(), wf.Sigma());
 
-  const auto drrms = input.get("drrms", 0.0005);
-  const auto rpa = input.get("rpa", true);
-  const auto use_basis = input.get("use_basis", false);
+          G2_matrix_element = fis.reducedME(Fv, dFv) + dVfis.dV(Fv, dFv);
+        } else {
+          auto lhs = static_cast<ExternalField::TDHFbasis &>(dVfis).form_dPsi(
+              Fv, 0.0, ExternalField::dPsiType::X, Fv.kappa(), basis,
+              ExternalField::StateType::bra);
 
-  const auto nuc1 = wf.nucleus();
-  auto nuc2 = nuc1;
-  nuc2.set_rrms(nuc1.r_rms() + drrms);
-
-  DiracOperator::F_fs Ffs(wf.grid(), nuc1, nuc2);
-  std::cout << "F1 should be in: " << Ffs.units() << "\n";
-  std::cout
-      << "\n* Note: second-order term unstable, and not properly checked!\n\n";
-
-  ExternalField::TDHF tdhf(&Ffs, wf.vHF());
-  if (rpa)
-    tdhf.solve_core(0.0);
-
-  std::cout << "\n";
-
-  fmt::print("{:4s} {:13s}   {:13s}\n", "", "F1 (GHz/fm^2)", "F2 (MHz/fm^4)");
-  for (const auto &v : wf.valence()) {
-    const auto k = Ffs.rme3js(v.twoj(), v.twoj()); // RME to ME
-    const auto f1 = k * Ffs.reducedME(v, v);
-    const auto dv = k * tdhf.dV(v, v);
-
-    // If including correlations, should have a spectrum for MBPT
-    const auto &basis = wf.spectrum().empty() ? wf.basis() : wf.spectrum();
-
-    const auto hFv = Ffs.reduced_rhs(v.kappa(), v) + tdhf.dV_rhs(v.kappa(), v);
-    const auto dFv =
-        use_basis ? ExternalField::solveMixedState_basis(v, hFv, 0.0, basis) :
-                    tdhf.solve_dPsi(v, 0.0, ExternalField::dPsiType::X,
-                                    v.kappa(), wf.Sigma());
-
-    // Two Three J's = (-1 * k * k)
-    const auto k_so = 2.0 * k * k / PhysConst::Hartree_GHz * 1.0e3;
-    const auto f_so = k_so * (Ffs.reducedME(v, dFv) + tdhf.dV(v, dFv));
-
-    // std::cout << v << " " << f1 + dv << " " << f_so << "\n";
-
-    fmt::print("{:4s} {:+13.5e}   {:+13.5e}\n", v.shortSymbol(), f1 + dv, f_so);
-  }
-}
-
-} // namespace Module
-=======
-      fmt::print(stdout, " {:15.6e}",  (redME + dv)*PhysConst::Hartree_GHz / sqrt(Fv.twojp1()));
-
-      if(include_qfs) {
-        const auto& dPsi_basis = use_spectrum ? wf.spectrum() : wf.basis();
-
-        auto lhs = dVfis.form_dPsi(Fv, 0.0, ExternalField::dPsiType::X, Fv.kappa(), dPsi_basis, ExternalField::StateType::bra);
-        auto rhs = fis.reduced_rhs(Fv.kappa(), Fv) + dVfis.dV_rhs(Fv.kappa(), Fv);
-
-        // Both lhs and rhs are "reduced"---need to divide by 3j symbol twice. 
-        // For physics see, e.g., Eq. 8 Phys. Rev. A 103, (2021)
-        G2_datatotal.at(j).at(i) = (lhs * rhs) * recip_delta_r2sq * PhysConst::Hartree_GHz / Fv.twojp1();
+          G2_matrix_element = lhs * hFv;
+        }
+        G2_datatotal.at(j).at(i) = G2_matrix_element * recip_delta_r2sq *
+                                   PhysConst::Hartree_GHz / Fv.twojp1();
       }
     }
 
     std::cout << std::endl;
   }
 
-  std::cout << "\nNB. dr2 := <r^2> - <r^2>0, dr4 := <r^4> - <r^4>0\n";
-
-  if(include_qfs) {
-    std::cout << "\n            G^2 (GHz)  Std. err. (GHz)\n";
-    for(std::size_t i = 0ul; i < wf.valence().size(); ++i) {
-        auto G2_data = G2_datatotal.at(i).data();
-        auto mean = gsl_stats_mean(G2_data, 1, num_iter);
-        auto SEM = gsl_stats_sd(G2_data, 1, num_iter) / sqrt(num_iter);
-        fmt::print(stdout, "{:7s} {:13.6e}    {:13.6e}\n",
-                    wf.valence().at(i).symbol(), mean, SEM);
+  if (include_qfs) {
+    std::cout
+        << "\nQuadratic field shift:\n            G^2 (GHz)  Std. err. (GHz)\n";
+    for (std::size_t i = 0ul; i < wf.valence().size(); ++i) {
+      auto G2_data = G2_datatotal.at(i).data();
+      auto mean = gsl_stats_mean(G2_data, 1, num_iter);
+      auto SEM = gsl_stats_sd(G2_data, 1, num_iter) / sqrt(num_iter);
+      fmt::print(stdout, "{:7s} {:13.6e}    {:13.6e}\n",
+                 wf.valence().at(i).symbol(), mean, SEM);
     }
     std::cout << "\n";
   }
+
+  std::cout << "NB. dr2 := <r^2> - <r^2>0, dr4 := <r^4> - <r^4>0\n\n";
 }
 
-} // namespace Module::isotopeShift
->>>>>>> 81ded015
+} // namespace Module