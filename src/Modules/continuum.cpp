#include "Modules/continuum.hpp"
#include "DiracOperator/DiracOperator.hpp"
#include "ExternalField/DiagramRPA.hpp"
#include "ExternalField/TDHF.hpp"
#include "ExternalField/TDHFbasis.hpp"
#include "ExternalField/calcMatrixElements.hpp"
#include "IO/InputBlock.hpp"
#include "Physics/PhysConst_constants.hpp" // For GHz unit conversion
#include "Wavefunction/ContinuumOrbitals.hpp"
#include "Wavefunction/Wavefunction.hpp"
#include <vector>

namespace Module {

void continuum(const IO::InputBlock &input, const Wavefunction &wf) {

<<<<<<< HEAD
  input.check({{"ec", "energy for cntm states (>0)"},
                     {"max_l", "maximum l"},
                     {"filename", "filename for output"},
                     {"force_rescale", "force rescale"},
                     {"force_orthog", "force orthogonality"},
                     {"n", "principal quantum number for bound state"},
                     {"kappa", "Dirac quantum number for bound state"}});
=======
  input.check(
      {{"energy", "List. energy for cntm states (>0) [0.5]"},
       {"max_l", "maximum l. Will calculate orbital for each energy and each l "
                 "(and j) [0]"},
       {"filename",
        "filename to output continuum orbitals. If blank, will not write"},
       {"operator",
        "Operator to calculate matrix elements (e.g., E1) [blank by default]"},
       {"options", "options specific to operator [blank by default]"},
       {"rpa", "Include RPA (TDHF for now)? [false]"},
       {"omega", "Frequency for RPA [0.0]"}});
  // If we are just requesting 'help', don't run module:
  if (input.has_option("help")) {
    return;
  }
>>>>>>> e3519a05

  const auto en_list = input.get("energy", std::vector{0.5});
  const auto lmax = input.get("max_l", 0);
  const auto fname = input.get("filename", std::string{""});

  // Method options for solveContinuumHF
  auto force_rescale = input.get<bool>("force_rescale", false);
  // auto subtract_self = input.get<bool>("subtract_self", false);
  auto force_orthog = input.get<bool>("force_orthog", false);

  // n=0 invalid -> nullptr
  auto n = input.get<int>("n", 0);
  auto k = input.get<int>("kappa", 0);
  // auto p_psi = wf.getState(n, k);
  auto p_psi = (n == 0) ? nullptr : wf.getState(n, k);

  if (p_psi != nullptr) {
    std::cout << "\n"
              << "State for n = " << n << " and kappa = " << k << ": "
              << p_psi->symbol() << "\n";
    // std::cout << "Bound state: " << p_psi->symbol() << "\n";
  }

  std::cout << "\nContinuum Orbitals:\n";
  auto cntm = ContinuumOrbitals(wf);
<<<<<<< HEAD
  cntm.solveContinuumHF(en_c, lmax, force_rescale, true, force_orthog, p_psi);

  std::cout << "Check orthogonality:\n";
=======

  std::cout << "For l up to l=" << lmax << "\n";
  std::cout << "At energy: ";
  for (const auto en_c : en_list) {
    std::cout << en_c << ", ";
    cntm.solveContinuumHF(en_c, lmax);
  }
  std::cout << "\n";

  //-----------------------------------------------
  std::cout << "\nCheck orthogonanilty:\n";
>>>>>>> e3519a05
  cntm.check_orthog(true);

  // Matrix elements:
  //-----------------------------------------------
  const auto oper = input.get<std::string>("operator", "");
  if (oper != "") {

    // Get optional 'options' for operator
    const auto h_options = input.getBlock("options");
    const auto h = DiracOperator::generate(
        oper, h_options ? *h_options : IO::InputBlock{}, wf);

    std::cout << "\nMatrix elements of " << h->name() << "\n";

    bool eachFreqQ = false;

    const auto rpaQ = input.get("rpa", false);
    const auto omega = input.get("omega", 0.0);

    auto rpa = ExternalField::TDHF(h.get(), wf.vHF());
    const auto p_rpa = rpaQ ? &rpa : nullptr;

    const auto mes_c = ExternalField::calcMatrixElements(
        wf.core(), cntm.orbitals, h.get(), p_rpa, omega, eachFreqQ);

    const auto mes_v = ExternalField::calcMatrixElements(
        wf.valence(), cntm.orbitals, h.get(), p_rpa, omega, eachFreqQ);

    if (rpaQ) {
      std::cout << "              h(0)           h(1)           h(RPA)\n";
    } else {
      std::cout << "              h(0)\n";
    }
    std::cout << "Core:\n";
    for (const auto &me : mes_c) {
      std::cout << me << "\n";
    }
    if (!wf.valence().empty()) {
      std::cout << "Valence:\n";
    }
    for (const auto &me : mes_v) {
      std::cout << me << "\n";
    }
  }

  //-----------------------------------------------
  // Write continuum wavefunctions to file
  if (fname != "") {
    std::cout << "\nWriting orbitals to " << fname << "\n";
    std::ofstream of(fname);
    const auto &gr = wf.grid();
    of << "r ";
    for (const auto &Fc : cntm.orbitals) {
      of << "\"f" << Fc.symbol(true) << "(" << Fc.en() << ")\" ";
    }
    for (const auto &Fc : cntm.orbitals) {
      of << "\"g" << Fc.symbol(true) << "(" << Fc.en() << ")\" ";
    }
    of << "\n";
    for (std::size_t i = 0; i < gr.num_points(); i++) {
      of << gr.r(i) << " ";
      for (const auto &Fc : cntm.orbitals) {
        of << Fc.f(i) << " ";
      }
      for (const auto &Fc : cntm.orbitals) {
        of << Fc.g(i) << " ";
      }
      of << "\n";
    }
  }
}

} // namespace Module<|MERGE_RESOLUTION|>--- conflicted
+++ resolved
@@ -14,15 +14,6 @@
 
 void continuum(const IO::InputBlock &input, const Wavefunction &wf) {
 
-<<<<<<< HEAD
-  input.check({{"ec", "energy for cntm states (>0)"},
-                     {"max_l", "maximum l"},
-                     {"filename", "filename for output"},
-                     {"force_rescale", "force rescale"},
-                     {"force_orthog", "force orthogonality"},
-                     {"n", "principal quantum number for bound state"},
-                     {"kappa", "Dirac quantum number for bound state"}});
-=======
   input.check(
       {{"energy", "List. energy for cntm states (>0) [0.5]"},
        {"max_l", "maximum l. Will calculate orbital for each energy and each l "
@@ -38,7 +29,6 @@
   if (input.has_option("help")) {
     return;
   }
->>>>>>> e3519a05
 
   const auto en_list = input.get("energy", std::vector{0.5});
   const auto lmax = input.get("max_l", 0);
@@ -64,11 +54,6 @@
 
   std::cout << "\nContinuum Orbitals:\n";
   auto cntm = ContinuumOrbitals(wf);
-<<<<<<< HEAD
-  cntm.solveContinuumHF(en_c, lmax, force_rescale, true, force_orthog, p_psi);
-
-  std::cout << "Check orthogonality:\n";
-=======
 
   std::cout << "For l up to l=" << lmax << "\n";
   std::cout << "At energy: ";
@@ -80,7 +65,6 @@
 
   //-----------------------------------------------
   std::cout << "\nCheck orthogonanilty:\n";
->>>>>>> e3519a05
   cntm.check_orthog(true);
 
   // Matrix elements:
