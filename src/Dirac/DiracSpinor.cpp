#include "Dirac/DiracSpinor.hpp"
#include "Maths/Grid.hpp"
#include "Maths/NumCalc_quadIntegrate.hpp"
#include "Physics/AtomData.hpp"
#include <algorithm>
#include <cmath>
#include <string>
#include <utility>
#include <vector>

constexpr bool update_pinf = true; // for psi += psi'
// XXX If true, sets all to num_points! [when damping orbitals!?]

//******************************************************************************
DiracSpinor::DiracSpinor(int in_n, int in_k, const Grid &rgrid)
    : p_rgrid(&rgrid),                               //
      n(in_n), k(in_k), en(0.0),                     //
      f(std::vector<double>(rgrid.num_points, 0.0)), //
      g(f),                                          //
      p0(0),                                         //
      pinf(rgrid.num_points),                        //
      its(-1), eps(-1), occ_frac(0),                 //
      m_twoj(AtomData::twoj_k(in_k)),                //
      m_l(AtomData::l_k(in_k)),                      //
      m_parity(AtomData::parity_k(in_k)),            //
      m_k_index(AtomData::indexFromKappa(in_k)) {}

//******************************************************************************
std::string DiracSpinor::symbol(bool gnuplot) const {
  // Readable symbol (s_1/2, p_{3/2} etc.).
  // gnuplot-firndly '{}' braces optional.
  std::string ostring1 = (n > 0) ? std::to_string(n) + AtomData::l_symbol(m_l)
                                 : AtomData::l_symbol(m_l);
  std::string ostring2 = gnuplot ? "_{" + std::to_string(m_twoj) + "/2}"
                                 : "_" + std::to_string(m_twoj) + "/2";
  return ostring1 + ostring2;
}

std::string DiracSpinor::shortSymbol() const {
  std::string pm = (k < 0) ? "+" : "-";
  return n > 0 ? std::to_string(n) + AtomData::l_symbol(m_l) + pm
               : AtomData::l_symbol(m_l) + pm;
}

//******************************************************************************
double DiracSpinor::norm() const { return std::sqrt((*this) * (*this)); }

//******************************************************************************
void DiracSpinor::scale(const double factor) {
  for (std::size_t i = 0; i < pinf; ++i)
    f[i] *= factor;
  for (std::size_t i = 0; i < pinf; ++i)
    g[i] *= factor;
  // // XXX Need this for some reason!??
  // Means something beyond pinf is hapenning!?!? XXX XXX
  for (std::size_t i = pinf; i < f.size(); ++i)
    f[i] = 0;
  for (std::size_t i = pinf; i < f.size(); ++i)
    g[i] = 0;
}
//------------------------------------------------------------------------------
void DiracSpinor::scale(const std::vector<double> &v) {
  for (std::size_t i = 0; i < pinf; ++i) {
    f[i] *= v[i];
    g[i] *= v[i];
  }
}

//******************************************************************************
void DiracSpinor::normalise(double norm_to) {
  double rescale_factor = norm_to / norm();
  scale(rescale_factor);
}

//******************************************************************************
std::pair<double, double> DiracSpinor::r0pinfratio() const {
  auto max_abs_compare = [](double a, double b) {
    return std::fabs(a) < std::fabs(b);
  };
  auto max_pos = std::max_element(f.begin(), f.begin() + pinf, max_abs_compare);
  auto r0_ratio = f[p0] / *max_pos;
  auto pinf_ratio = f[pinf - 1] / *max_pos;
  return std::make_pair(r0_ratio, pinf_ratio);
  // nb: do i care about ratio to max? or just value?
}

//******************************************************************************
//******************************************************************************
double operator*(const DiracSpinor &lhs, const DiracSpinor &rhs) {
  // Note: ONLY radial part ("F" radial spinor)
  const auto imin = std::max(lhs.p0, rhs.p0);
  const auto imax = std::min(lhs.pinf, rhs.pinf);
  const auto &dr = lhs.p_rgrid->drdu;
  const auto ff = NumCalc::integrate(1.0, imin, imax, lhs.f, rhs.f, dr);
  const auto gg = NumCalc::integrate(1.0, imin, imax, lhs.g, rhs.g, dr);
  return (ff + gg) * lhs.p_rgrid->du;
}

DiracSpinor &DiracSpinor::operator+=(const DiracSpinor &rhs) {
  // // XXX Here: pinf update_pinf
  if (this->k != rhs.k) {
    std::cerr
        << "Fail 100 in DiracSpinor: cannot add spinors of different kappa!\n";
    std::abort();
  }
  if (update_pinf)
    pinf = std::max(pinf, rhs.pinf);
  auto imax = std::max(pinf, rhs.pinf); // shouldn't be needed, but safer
  for (std::size_t i = 0; i < imax; i++)
    f[i] += rhs.f[i];
  for (std::size_t i = 0; i < imax; i++)
    g[i] += rhs.g[i];
  return *this;
}
DiracSpinor operator+(DiracSpinor lhs, const DiracSpinor &rhs) {
  lhs += rhs;
  return lhs;
}
DiracSpinor &DiracSpinor::operator-=(const DiracSpinor &rhs) {
  // XXX Here: pinf update_pinf
  if (this->k != rhs.k) {
    std::cerr
        << "Fail 121 in DiracSpinor: cannot add spinors of different kappa!\n";
    std::abort();
  }
  if (update_pinf)
    pinf = std::max(pinf, rhs.pinf);
  auto imax = std::min(pinf, rhs.pinf); // shouldn't be needed, but safer
  for (std::size_t i = 0; i < imax; i++)
    f[i] -= rhs.f[i];
  for (std::size_t i = 0; i < imax; i++)
    g[i] -= rhs.g[i];
  return *this;
}
DiracSpinor operator-(DiracSpinor lhs, const DiracSpinor &rhs) {
  lhs -= rhs;
  return lhs;
}

DiracSpinor &DiracSpinor::operator*=(const double x) {
  scale(x);
  return *this;
}
DiracSpinor operator*(DiracSpinor lhs, const double x) {
  lhs *= x;
  return lhs;
}
DiracSpinor operator*(const double x, DiracSpinor rhs) {
  rhs *= x;
  return rhs;
}

DiracSpinor &DiracSpinor::operator*=(const std::vector<double> &v) {
  scale(v);
  return *this;
}
DiracSpinor operator*(const std::vector<double> &v, DiracSpinor rhs) {
  rhs *= v;
  return rhs;
}

DiracSpinor &DiracSpinor::operator=(const DiracSpinor &other) {
<<<<<<< HEAD
  // XXX Update kappa and n???
  if (*this != other) {
    std::cerr << "FAIL 155 in Dirac! Copy asignment\n";
=======
  if (*this != other) { // same n and kappa
    std::cerr
        << "Fail 152 in DiracSpinor: cannot assign spinors of different nk\n";
>>>>>>> 0c19417d
    std::abort();
  }
  if (this != &other) { // same memory location
    en = other.en;
    f = other.f;
    g = other.g;
    p0 = other.p0;
    pinf = other.pinf;
  }
  return *this;
}

//******************************************************************************
//******************************************************************************
// comparitor overloads:

bool operator==(const DiracSpinor &lhs, const DiracSpinor &rhs) {
  return lhs.n == rhs.n && lhs.k == rhs.k;
}

bool operator!=(const DiracSpinor &lhs, const DiracSpinor &rhs) {
  return !(lhs == rhs);
}

bool operator<(const DiracSpinor &lhs, const DiracSpinor &rhs) {
  if (lhs.n == rhs.n)
    return lhs.m_k_index < rhs.m_k_index;
  return lhs.n < rhs.n;
}

bool operator>(const DiracSpinor &lhs, const DiracSpinor &rhs) {
  return rhs < lhs;
}

bool operator<=(const DiracSpinor &lhs, const DiracSpinor &rhs) {
  return !(lhs > rhs);
}

bool operator>=(const DiracSpinor &lhs, const DiracSpinor &rhs) {
  return !(lhs < rhs);
}<|MERGE_RESOLUTION|>--- conflicted
+++ resolved
@@ -160,15 +160,9 @@
 }
 
 DiracSpinor &DiracSpinor::operator=(const DiracSpinor &other) {
-<<<<<<< HEAD
-  // XXX Update kappa and n???
-  if (*this != other) {
-    std::cerr << "FAIL 155 in Dirac! Copy asignment\n";
-=======
   if (*this != other) { // same n and kappa
     std::cerr
         << "Fail 152 in DiracSpinor: cannot assign spinors of different nk\n";
->>>>>>> 0c19417d
     std::abort();
   }
   if (this != &other) { // same memory location
