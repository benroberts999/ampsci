#include "HF/CoulombIntegrals.hpp"
#include "Angular/Angular.hpp"
#include "Angular/Wigner_369j.hpp"
#include "Dirac/DiracSpinor.hpp"
#include "IO/SafeProfiler.hpp"
#include "Maths/Grid.hpp"
#include "Maths/NumCalc_quadIntegrate.hpp"
#include "Physics/AtomData.hpp"
#include <algorithm>
#include <cmath>
#include <functional>
#include <iostream>
#include <tuple>
#include <vector>

//******************************************************************************
double Coulomb::Zk_abcd_any(const DiracSpinor &Fa, const DiracSpinor &Fb,
                            const DiracSpinor &Fc, const DiracSpinor &Fd,
                            const int k) {
  // Z^k_abcd = s ( Q^k_abcd + sum_l [k] 6j * Q^l_abdc)

  auto s = Wigner::evenQ_2(Fa.twoj() + Fb.twoj() + 2) ? 1 : -1;
  auto Qk_abcd = Qk_abcd_any(Fa, Fb, Fc, Fd, k);

  auto tkp1 = 2 * k + 1;

  auto min_twol = std::max(std::abs(Fd.twoj() - Fa.twoj()),
                           std::abs(Fc.twoj() - Fb.twoj()));

  auto max_twol = std::min(Fd.twoj() + Fa.twoj(), Fc.twoj() + Fb.twoj());

  double sum = 0.0;
  for (int tl = min_twol; tl <= max_twol; tl += 2) {
    auto sixj = Wigner::sixj_2(Fc.twoj(), Fa.twoj(), 2 * k, //
                               Fd.twoj(), Fb.twoj(), tl);
    if (sixj == 0)
      continue;
    auto Ql_abdc = Qk_abcd_any(Fa, Fb, Fd, Fc, tl / 2);
    sum += sixj * Ql_abdc;
  }

  return s * (Qk_abcd + tkp1 * sum);
}

//******************************************************************************
double Coulomb::Qk_abcd_any(const DiracSpinor &Fa, const DiracSpinor &Fb,
                            const DiracSpinor &Fc, const DiracSpinor &Fd,
                            const int k) {

  auto tCac = Wigner::tildeCk_kk(k, Fa.k, Fc.k);
  if (tCac == 0.0)
    return 0.0;
  auto tCbd = Wigner::tildeCk_kk(k, Fb.k, Fd.k);
  if (tCbd == 0.0)
    return 0.0;
  auto Rkabcd = Rk_abcd_any(Fa, Fb, Fc, Fd, k);
  auto m1tk = Wigner::evenQ(k) ? 1 : -1;
  return m1tk * tCac * tCbd * Rkabcd;
}

//******************************************************************************
double Coulomb::Rk_abcd_any(const DiracSpinor &Fa, const DiracSpinor &Fb,
                            const DiracSpinor &Fc, const DiracSpinor &Fd,
                            const int k) //
{
  //
  auto imax = Angular::max4(Fa.pinf, Fb.pinf, Fc.pinf, Fd.pinf);
  const auto &drdu = Fa.p_rgrid->drdu; // save typing
  const auto du = Fa.p_rgrid->du;

  std::vector<double> yk_bd; // XXX Can already exist!
  calculate_y_ijk(Fb, Fd, k, yk_bd);
  auto Rff = NumCalc::integrate(1.0, 0, imax, Fa.f, Fc.f, yk_bd, drdu);
  auto Rgg = NumCalc::integrate(1.0, 0, imax, Fa.g, Fc.g, yk_bd, drdu);
  return (Rff + Rgg) * du;
}

//******************************************************************************
DiracSpinor Coulomb::Rk_abcd_rhs(const DiracSpinor &Fa, const DiracSpinor &Fb,
                                 const DiracSpinor &Fc, const DiracSpinor &Fd,
                                 const int k) //
{
  // make rhs an in/out parameter??
  // does 2 allocations [3v's: 2 for DS, onr for y]
  std::vector<double> yk_bd; // XXX Can already exist!
  calculate_y_ijk(Fb, Fd, k, yk_bd, Fc.pinf);
  auto out = DiracSpinor(0, Fa.k, *(Fa.p_rgrid));
  out.pinf = Fc.pinf;
  // out.f = Fc.f;
  // out.g = Fc.g;
  // out *= yk_bd;
  out.f = NumCalc::mult_vectors(Fc.f, yk_bd);
  out.g = NumCalc::mult_vectors(Fc.g, yk_bd);
  return out;
}

//******************************************************************************
DiracSpinor Coulomb::Qk_abcd_rhs(const DiracSpinor &Fa, const DiracSpinor &Fb,
                                 const DiracSpinor &Fc, const DiracSpinor &Fd,
                                 const int k) {
  // XXX have bool! can skip!
  auto tCac = Wigner::tildeCk_kk(k, Fa.k, Fc.k);
  if (tCac == 0.0)
    return 0.0 * Fa;
  auto tCbd = Wigner::tildeCk_kk(k, Fb.k, Fd.k);
  if (tCbd == 0.0)
    return 0.0 * Fa;
  auto Rk_bcd = Rk_abcd_rhs(Fa, Fb, Fc, Fd, k);
  auto m1tk = Wigner::evenQ(k) ? 1 : -1;
  return m1tk * tCac * tCbd * Rk_bcd;
}

//******************************************************************************
//******************************************************************************
//******************************************************************************

//******************************************************************************
Coulomb::Coulomb(const std::vector<DiracSpinor> &in_core,
                 const std::vector<DiracSpinor> &in_valence = {})
    : c_orbs_ptr(&in_core), v_orbs_ptr(&in_valence),
      rgrid_ptr(in_core.empty() ? in_valence.front().p_rgrid
                                : in_core.front().p_rgrid) {
  initialise_core_core();
  // Valence orbitals may change (new orbitals added) - but pointer to val.
  // orbitals remains const
}
//******************************************************************************
Coulomb::Coulomb(const Grid &in_grid, const std::vector<DiracSpinor> &in_core,
                 const std::vector<DiracSpinor> &in_valence = {})
    : c_orbs_ptr(&in_core), v_orbs_ptr(&in_valence), rgrid_ptr(&in_grid)
// This should probably be the default one...
{
  initialise_core_core();
}

//******************************************************************************
void Coulomb::initialise_core_core()
// Initialises memory (sizes arays) used to store core-core y^k_ab C ints
{
  auto num_points = rgrid_ptr->num_points;
  m_y_abkr.clear();
  m_y_abkr.reserve(c_orbs_ptr->size());
  for (std::size_t ia = 0; ia < c_orbs_ptr->size(); ia++) {
    auto tja = (*c_orbs_ptr)[ia].twoj();
    std::vector<std::vector<std::vector<double>>> ya_bkr;
    for (std::size_t ib = 0; ib <= ia; ib++) {
      auto tjb = (*c_orbs_ptr)[ib].twoj();
      std::size_t num_k = (tja > tjb) ? (tjb + 1) : (tja + 1);
      ya_bkr.emplace_back(std::vector<std::vector<double>>(
          num_k, std::vector<double>(num_points)));
    }
    m_y_abkr.push_back(ya_bkr);
    calculate_angular((*c_orbs_ptr)[ia].k_index());
  }
}
//------------------------------------------------------------------------------
void Coulomb::initialise_core_valence()
// Initialises memory (sizes arays) used to store core-valence y^k_vc C ints
// May be called many times.
// Must be called after new valence orbitals are constructed before can
// calculate the new integrals (for now, this happens automatically)
{
  auto num_points = rgrid_ptr->num_points;
  for (std::size_t iv = num_initialised_vc; iv < v_orbs_ptr->size(); iv++) {
    auto tjv = (*v_orbs_ptr)[iv].twoj();
    std::vector<std::vector<std::vector<double>>> va_bkr;
    for (const auto &Fc : *c_orbs_ptr) {
      auto tjc = Fc.twoj();
      std::size_t num_k = (tjv > tjc) ? (tjc + 1) : (tjv + 1);
      va_bkr.emplace_back(std::vector<std::vector<double>>(
          num_k, std::vector<double>(num_points)));
    }
    m_y_vckr.push_back(va_bkr);
    calculate_angular((*v_orbs_ptr)[iv].k_index());
  }
  num_initialised_vc = v_orbs_ptr->size();
}
//------------------------------------------------------------------------------
void Coulomb::initialise_valence_valence()
// Initialises memory (sizes arays) used to store valence-valence y^k_vw C ints
// May be called many times.
// Must be called after new valence orbitals are constructed before can
// calculate the new integrals (for now, this happens automatically)
{
  auto num_points = rgrid_ptr->num_points;
  for (std::size_t iv = num_initialised_vv; iv < v_orbs_ptr->size(); iv++) {
    auto tjv = (*v_orbs_ptr)[iv].twoj();
    std::vector<std::vector<std::vector<double>>> vv_wkr;
    for (std::size_t iw = 0; iw <= iv; iw++) {
      auto tjw = (*v_orbs_ptr)[iw].twoj();
      std::size_t num_k = (tjv > tjw) ? (tjw + 1) : (tjv + 1);
      vv_wkr.emplace_back(std::vector<std::vector<double>>(
          num_k, std::vector<double>(num_points)));
    }
    m_y_vwkr.push_back(vv_wkr);
    calculate_angular((*v_orbs_ptr)[iv].k_index());
  }
  num_initialised_vv = v_orbs_ptr->size();
}

//******************************************************************************
std::size_t Coulomb::find_core_index(const DiracSpinor &Fa) const
// This finds the array index of a particular orbital
// Note: if orbital is not in the list (e.g., if called with a valence orbital
// instead of a core orbital), will return [size_of_orbitals], which is an
// invalid index (can cause undefined behaviour!) This is very slow..is there
// another way?
{
  auto ia = std::find(c_orbs_ptr->begin(), c_orbs_ptr->end(), Fa);
  return (std::size_t)std::distance(c_orbs_ptr->begin(), ia);
}
//------------------------------------------------------------------------------
std::size_t Coulomb::find_valence_index(const DiracSpinor &Fa) const {
  auto ia = std::find(v_orbs_ptr->begin(), v_orbs_ptr->end(), Fa);
  return (std::size_t)std::distance(v_orbs_ptr->begin(), ia);
}
//------------------------------------------------------------------------------
std::size_t Coulomb::find_either_index(const DiracSpinor &Fa,
                                       bool &valenceQ) const {
  auto sp1 = SafeProfiler::profile(__func__);
  auto ia = std::find(c_orbs_ptr->begin(), c_orbs_ptr->end(), Fa);
  auto i = (std::size_t)std::distance(c_orbs_ptr->begin(), ia);
  valenceQ = false;
  if (i == c_orbs_ptr->size()) {
    valenceQ = true;
    ia = std::find(v_orbs_ptr->begin(), v_orbs_ptr->end(), Fa);
    i = (std::size_t)std::distance(v_orbs_ptr->begin(), ia);
  }
  return i;
}

//******************************************************************************
void Coulomb::form_core_core()
// Calls calculate_y_ijk, fills the core-core C int arrays
// Note: symmety: y_ij = y_ji, therefore only calculates y_ij with i >= j
{
  auto sp1 = SafeProfiler::profile(__func__, "a");
  auto Ncore = c_orbs_ptr->size();
#pragma omp parallel for
  for (std::size_t ia = 0; ia < Ncore; ia++) {
    const auto &Fa = (*c_orbs_ptr)[ia];
    auto tja = Fa.twoj();
    auto kia = Fa.k_index();
    for (std::size_t ib = 0; ib <= ia; ib++) {
      const auto &Fb = (*c_orbs_ptr)[ib];
      auto tjb = Fb.twoj();
      auto kib = Fb.k_index();
      auto kmin = std::abs(tja - tjb) / 2;
      auto num_k = (tja > tjb) ? (tjb + 1) : (tja + 1);
      const auto &Lk = get_angular_L_kiakib_k(kia, kib);
      for (int ik = 0; ik < num_k; ik++) {
        if (Lk[ik] == 0)
          continue;
        calculate_y_ijk(Fa, Fb, kmin + ik, m_y_abkr[ia][ib][ik]);
      }
    }
  }
}
//******************************************************************************
void Coulomb::form_core_core(const DiracSpinor &Fa)
// Calls calculate_y_ijk, only for terms involving Fa!
// Note: symmety: y_ij = y_ji, therefore only calculates y_ij with i >= j
// NOTE: ONLY call this if we only need to update one!
// Inneficient to call it for each orbital, since only need for a<=b !
{
  auto sp1 = SafeProfiler::profile(__func__, "b");
  auto Ncore = c_orbs_ptr->size();
  auto ia = find_core_index(Fa); // slow?
  auto tja = Fa.twoj();
  auto kia = Fa.k_index();

#pragma omp parallel for
  for (std::size_t ib = 0; ib < Ncore; ib++) {
    const auto &Fb = (*c_orbs_ptr)[ib];
    auto tjb = Fb.twoj();
    auto kib = Fb.k_index();
    auto kmin = std::abs(tja - tjb) / 2;
    auto num_k = (tja > tjb) ? (tjb + 1) : (tja + 1);
    const auto &Lk = get_angular_L_kiakib_k(kia, kib);
    for (int ik = 0; ik < num_k; ik++) {
      if (Lk[ik] == 0)
        continue;
      auto &yab = ia > ib ? m_y_abkr[ia][ib][ik] : m_y_abkr[ib][ia][ik];
      calculate_y_ijk(Fa, Fb, kmin + ik, yab);
    }
  }
}

//******************************************************************************
void Coulomb::form_valence_valence()
// Calls calculate_y_ijk, fills the valence-valence C int arrays
// Note: symmety: y_ij = y_ji, therefore only calculates y_ij with i >= j
{
  auto sp1 = SafeProfiler::profile(__func__);
  initialise_valence_valence(); // call this each time?
  auto Nval = v_orbs_ptr->size();
#pragma omp parallel for
  for (std::size_t iv = 0; iv < Nval; iv++) {
    const auto &Fv = (*v_orbs_ptr)[iv];
    auto tjv = Fv.twoj();
    auto kiv = Fv.k_index();
    for (std::size_t iw = 0; iw <= iv; iw++) {
      const auto &Fw = (*v_orbs_ptr)[iw];
      auto tjw = Fw.twoj();
      auto kiw = Fw.k_index();
      auto kmin = std::abs(tjv - tjw) / 2;
      auto num_k = (tjv > tjw) ? (tjw + 1) : (tjv + 1);
      const auto &Lk = get_angular_L_kiakib_k(kiv, kiw);
      for (int ik = 0; ik < num_k; ik++) {
        if (Lk[ik] == 0)
          continue;
        calculate_y_ijk(Fv, Fw, kmin + ik, m_y_vwkr[iv][iw][ik]);
      }
    }
  }
}
//******************************************************************************
void Coulomb::form_core_valence(const DiracSpinor &Fn)
// Calls calculate_y_ijk, only for terms involving Fn!
// If Fn is valence, calculates Fn-core integrals
// If Fn is core, calculates valence-Fn integrals
{
  auto sp1 = SafeProfiler::profile(__func__, "a");
  initialise_core_valence();

  bool n_valenceQ{};
  auto in = find_either_index(Fn, n_valenceQ);
  auto tjn = Fn.twoj();
  auto kin = Fn.k_index();

  //"other" orbital set (opposite to Fn):
  const auto &orbs = n_valenceQ ? *c_orbs_ptr : *v_orbs_ptr;

#pragma omp parallel for
  for (std::size_t im = 0; im < orbs.size(); im++) {
    const auto &Fm = orbs[im];
    auto tjm = Fm.twoj();
    auto kim = Fm.k_index();
    auto kmin = std::abs(tjm - tjn) / 2;
    auto num_k = (tjm > tjn) ? (tjn + 1) : (tjm + 1);
    const auto &Lk = get_angular_L_kiakib_k(kim, kin);
    for (int ik = 0; ik < num_k; ik++) {
      if (Lk[ik] == 0)
        continue;
      auto &yvc = n_valenceQ ? m_y_vckr[in][im][ik] : m_y_vckr[im][in][ik];
      calculate_y_ijk(Fm, Fn, kmin + ik, yvc);
    }
  }
}

//******************************************************************************
void Coulomb::form_core_valence()
// Calls calculate_y_ijk, fills the core-valence C int arrays
// Note: no symmetry here! y_ij != y_ji [j and i same index, NOT same orbital!]
{
  auto sp1 = SafeProfiler::profile(__func__, "b");
  initialise_core_valence(); // call this each time?
  auto Nval = v_orbs_ptr->size();
#pragma omp parallel for // two-level?
  for (std::size_t iv = 0; iv < Nval; iv++) {
    const auto &Fv = (*v_orbs_ptr)[iv];
    auto tjv = Fv.twoj();
    auto kiv = Fv.k_index();
    for (std::size_t ic = 0; ic < c_orbs_ptr->size(); ic++) {
      const auto &Fc = (*c_orbs_ptr)[ic];
      auto tjc = Fc.twoj();
      auto kic = Fc.k_index();
      auto kmin = std::abs(tjc - tjv) / 2;
      auto num_k = (tjc > tjv) ? (tjv + 1) : (tjc + 1);
      const auto &Lk = get_angular_L_kiakib_k(kic, kiv);
      for (int ik = 0; ik < num_k; ik++) {
        if (Lk[ik] == 0)
          continue;
        calculate_y_ijk(Fc, Fv, kmin + ik, m_y_vckr[iv][ic][ik]);
      }
    }
  }
}

//******************************************************************************
const std::vector<std::vector<double>> &
Coulomb::get_y_abk(std::size_t a, std::size_t b) const {
  return (a > b) ? m_y_abkr[a][b] : m_y_abkr[b][a];
}
//------------------------------------------------------------------------------
const std::vector<std::vector<double>> &
Coulomb::get_y_vwk(std::size_t v, std::size_t w) const {
  return (v > w) ? m_y_abkr[v][w] : m_y_abkr[w][v];
}
//------------------------------------------------------------------------------
const std::vector<std::vector<double>> &
Coulomb::get_y_vck(std::size_t v, std::size_t c) const {
  return m_y_vckr[v][c];
}
//******************************************************************************
const std::vector<std::vector<double>> &
Coulomb::get_y_ijk(const DiracSpinor &Fi, const DiracSpinor &Fj) const {
  auto sp1 = SafeProfiler::profile(__func__, "a");

  bool ival{}, jval{};
  auto i = find_either_index(Fi, ival);
  auto j = find_either_index(Fj, jval);

  if (!ival && !jval)
    return (i > j) ? m_y_abkr[i][j] : m_y_abkr[j][i];
  if (ival && !jval)
    return m_y_vckr[i][j];
  if (!ival && jval)
    return m_y_vckr[j][i];
  return (i > j) ? m_y_vckr[i][j] : m_y_vckr[j][i];
}
//------------------------------------------------------------------------------
const std::vector<double> &
Coulomb::get_y_ijk(const DiracSpinor &Fi, const DiracSpinor &Fj, int k) const {
  auto sp1 = SafeProfiler::profile(__func__, "b");
  auto tji = Fi.twoj();
  auto tjj = Fj.twoj();
  auto kmin = std::abs(tji - tjj) / 2; // kmin
  auto kmax = (tji + tjj) / 2;         // kmax
  if (k > kmax || k < kmin) {
    std::cerr << "FAIL 214 in CI; bad k\n";
    std::abort();
  }
  const auto &tmp = get_y_ijk(Fi, Fj);
  return tmp[k - kmin];
}

//******************************************************************************
void Coulomb::calculate_angular(int ki)
// Calculated the angular coeficients C and L.
// Automatically allocates memory (sizes arrays); can be called any number of
// times. [Called automatically]
// Stores them in arrays, indexed directly by kappa_index (ki) for 'k',
// only store between kmin and kmax, so off-set by kmin For kappa_index (kia,
// kib), and k: C[kia][kib][k-kmin] Due to symmetry, C_ab = C_ba only store for
// kia >= kib Always use getter functions to access array. Definitions: L =
// Lambda^k_ij := 3js((ji,jj,k),(-1/2,1/2,0))^2 * parity(li+lj+k) C = |
// <k||C^k||k'> |
//   = std::sqrt([ji][jj]) * 3js((ji,jj,k),(-1/2,1/2,0)) * parity(li+lj+k)
// Note: C is abs value) - if sign needed, do seperately [sign NOT symmetric!]
// Also:
// k_min = |j - j'|; k_max = |j + j'|
// num_k = (j' + 1) if j>j', (j + 1) if j'>j;
{
  auto sp1 = SafeProfiler::profile(__func__);
  if (ki <= m_largest_ki)
    return;
  auto prev_largest_ki = m_largest_ki;
  m_largest_ki = ki;
  for (auto kia = prev_largest_ki + 1; kia <= m_largest_ki; kia++) {
    auto tja = AtomData::twojFromIndex(kia);
    auto la = AtomData::lFromIndex(kia);
    std::vector<std::vector<double>> C_ka_kbk;
    std::vector<std::vector<double>> L_ka_kbk;
    for (auto kib = 0; kib <= kia; kib++) {
      auto tjb = AtomData::twojFromIndex(kib);
      auto lb = AtomData::lFromIndex(kib);
      auto kmin = (tja - tjb) / 2; // don't need abs, as b\leq a => ja\geq jb
      auto kmax = (tja + tjb) / 2;
      std::vector<double> C_k(kmax - kmin + 1, 0);
      std::vector<double> L_k(kmax - kmin + 1, 0);
      for (auto k = kmin; k <= kmax; k++) {
        if (Wigner::parity(la, lb, k) == 0)
          continue;
        int ik = k - kmin;
        auto tjs = Wigner::threej_2(tja, tjb, 2 * k, -1, 1, 0);
        C_k[ik] = std::sqrt((tja + 1) * (tjb + 1)) * tjs; // nb: no sign!
        L_k[ik] = tjs * tjs;
      } // k
      C_ka_kbk.push_back(C_k);
      L_ka_kbk.push_back(L_k);
    }
    m_C_kakbk.push_back(C_ka_kbk);
    m_L_kakbk.push_back(L_ka_kbk);
  }
}

//******************************************************************************
const std::vector<double> &Coulomb::get_angular_C_kiakib_k(int kia,
                                                           int kib) const {
  // note:output is of-set by k_min!
  return kia > kib ? m_C_kakbk[kia][kib] : m_C_kakbk[kib][kia];
}

//******************************************************************************
const std::vector<double> &Coulomb::get_angular_L_kiakib_k(int kia,
                                                           int kib) const {
  // note:output is off-set by k_min!
  return kia > kib ? m_L_kakbk[kia][kib] : m_L_kakbk[kib][kia];
}

//******************************************************************************
std::vector<double>
Coulomb::calculate_R_abcd_k(const DiracSpinor &Fa, const DiracSpinor &Fb,
                            const DiracSpinor &Fc, const DiracSpinor &Fd) const
// R^k_abcd = Int_0^inf [fa*fc + ga*gc]*y^k_bd(r) dr
// Symmetry: a<->c, and b<->d
// NOTE: NOT offset by k_min, so will calculate for k=0,1,2,...,k_max
{
  auto sp1 = SafeProfiler::profile(__func__);
  auto kmin = std::abs(Fb.twoj() - Fd.twoj()) / 2;
  auto kmax = std::abs(Fb.twoj() + Fd.twoj()) / 2;
  const auto &drdu = Fa.p_rgrid->drdu; // save typing
  const auto du = Fa.p_rgrid->du;

  auto pinf = std::min(Fa.pinf, Fc.pinf); // XXX Check!
  // auto p0 = std::max(Fa.p0, Fc.p0);       // XXX Check!

  // For now, this returns. Later, might be faster to swap to in/out param!
  // (To avoid huge amount of re-alocating memory)
  // Actually, typically only need to call this once (for each a,b,c,d)
  // So, will be equally as fast with nRVO
  std::vector<double> Rabcd(kmax + 1, 0);

  const auto &ybd_kr = get_y_ijk(Fb, Fd);
  for (int k = kmin; k <= kmax; k++) {
    const auto &ybdk_r = ybd_kr[k - kmin];
    auto ffy = NumCalc::integrate(1.0, 0, pinf, Fa.f, Fc.f, ybdk_r, drdu);
    auto ggy = NumCalc::integrate(1.0, 0, pinf, Fa.g, Fc.g, ybdk_r, drdu);
    Rabcd[k] = (ffy + ggy) * du;
  }
  return Rabcd;
}

//******************************************************************************
//******************************************************************************
template <int k> static inline double powk_new(const double x) {
  return x * powk_new<k - 1>(x);
}
template <> inline double powk_new<0>(const double) { return 1.0; }

//******************************************************************************
<<<<<<< HEAD
void Coulomb::calculate_y_ijk(const DiracSpinor &Fa, const DiracSpinor &Fb,
                              const int k, std::vector<double> &vabk,
                              const std::size_t maxi)
// This is static
=======
template <int k>
static inline void yk_ijk(const int l, const DiracSpinor &Fa,
                          const DiracSpinor &Fb, std::vector<double> &vabk,
                          const std::size_t maxi)
>>>>>>> 66fb0fe2
// Calculalates y^k_ab screening function.
// Note: should only call for a>=b, and for k's with non-zero angular coefs
// (nothing bad will happen otherwise, but no point!)
// Since y_ab = y_ba
//
// Stores in vabk (in/out parameter, reference to whatever)
//
// r_min := min(r,r')
// rho(r') := fa(r')*fb(r') + ga(r')gb(r')
// y^k_ab(r) = Int_0^inf [r_min^k/r_max^(k+1)]*rho(f') dr'
//           = Int_0^r [r'^k/r^(k+1)]*rho(r') dr'
//             + Int_r^inf [r^k/r'^(k+1)]*rho(r') dr'
//          := A(r)/r^(k+1) + B(r)*r^k
// A(r0)  = 0
// B(r0)  = Int_0^inf [r^k/r'^(k+1)]*rho(r') dr'
// A(r_n) = A(r_{n-1}) + (rho(r_{n-1})*r_{n-1}^k)*dr
// B(r_n) = A(r_{n-1}) + (rho(r_{n-1})/r_{n-1}^(k+1))*dr
// y^k_ab(rn) = A(rn)/rn^(k+1) + B(rn)*rn^k
{
<<<<<<< HEAD
  auto sp1 = SafeProfiler::profile(__func__);
=======
>>>>>>> 66fb0fe2
  const auto &gr = Fa.p_rgrid; // just save typing
  const auto du = gr->du;
  const auto num_points = gr->num_points;
  vabk.resize(num_points); // for safety

  const auto irmax = (maxi == 0 || maxi > num_points) ? num_points : maxi;

  auto powk = [=](double x) {
    if constexpr (k < 0)
      return std::pow(x, l);
    else
      return powk_new<k>(x);
  };

  double Ax = 0.0, Bx = 0.0;
  for (std::size_t i = 0; i < irmax; i++) {
    Bx += gr->drduor[i] * (Fa.f[i] * Fb.f[i] + Fa.g[i] * Fb.g[i]) /
          powk(gr->r[i]);
  }

  vabk[0] = Bx * du * powk(gr->r[0]);
  for (std::size_t i = 1; i < irmax; i++) {
    auto rm1_to_k = powk(gr->r[i - 1]);
    auto inv_rm1_to_kp1 = 1.0 / (rm1_to_k * gr->r[i - 1]);
    auto r_to_k = powk(gr->r[i]);
    auto inv_r_to_kp1 = 1.0 / (r_to_k * gr->r[i]);
    auto Fdr = gr->drdu[i - 1] *
               (Fa.f[i - 1] * Fb.f[i - 1] + Fa.g[i - 1] * Fb.g[i - 1]);
    Ax += Fdr * rm1_to_k;
    Bx -= Fdr * inv_rm1_to_kp1;
    vabk[i] = du * (Ax * inv_r_to_kp1 + Bx * r_to_k);
  }
  for (std::size_t i = irmax; i < num_points; i++) {
<<<<<<< HEAD
    vabk[i] = 0; // this doesn't happen in Fa = Fb
  }
=======
    vabk[i] = 0;
  }
}

//******************************************************************************
void Coulomb::calculate_y_ijk(const DiracSpinor &Fa, const DiracSpinor &Fb,
                              const int k, std::vector<double> &vabk,
                              const std::size_t maxi)
// This is static
{
  auto sp1 = SafeProfiler::profile(__func__);

  if (k == 0)
    yk_ijk<0>(k, Fa, Fb, vabk, maxi);
  else if (k == 1)
    yk_ijk<1>(k, Fa, Fb, vabk, maxi);
  else if (k == 2)
    yk_ijk<2>(k, Fa, Fb, vabk, maxi);
  else if (k == 3)
    yk_ijk<3>(k, Fa, Fb, vabk, maxi);
  else if (k == 4)
    yk_ijk<4>(k, Fa, Fb, vabk, maxi);
  else
    yk_ijk<-1>(k, Fa, Fb, vabk, maxi);
>>>>>>> 66fb0fe2
}<|MERGE_RESOLUTION|>--- conflicted
+++ resolved
@@ -530,17 +530,10 @@
 template <> inline double powk_new<0>(const double) { return 1.0; }
 
 //******************************************************************************
-<<<<<<< HEAD
-void Coulomb::calculate_y_ijk(const DiracSpinor &Fa, const DiracSpinor &Fb,
-                              const int k, std::vector<double> &vabk,
-                              const std::size_t maxi)
-// This is static
-=======
 template <int k>
 static inline void yk_ijk(const int l, const DiracSpinor &Fa,
                           const DiracSpinor &Fb, std::vector<double> &vabk,
                           const std::size_t maxi)
->>>>>>> 66fb0fe2
 // Calculalates y^k_ab screening function.
 // Note: should only call for a>=b, and for k's with non-zero angular coefs
 // (nothing bad will happen otherwise, but no point!)
@@ -560,10 +553,6 @@
 // B(r_n) = A(r_{n-1}) + (rho(r_{n-1})/r_{n-1}^(k+1))*dr
 // y^k_ab(rn) = A(rn)/rn^(k+1) + B(rn)*rn^k
 {
-<<<<<<< HEAD
-  auto sp1 = SafeProfiler::profile(__func__);
-=======
->>>>>>> 66fb0fe2
   const auto &gr = Fa.p_rgrid; // just save typing
   const auto du = gr->du;
   const auto num_points = gr->num_points;
@@ -597,10 +586,6 @@
     vabk[i] = du * (Ax * inv_r_to_kp1 + Bx * r_to_k);
   }
   for (std::size_t i = irmax; i < num_points; i++) {
-<<<<<<< HEAD
-    vabk[i] = 0; // this doesn't happen in Fa = Fb
-  }
-=======
     vabk[i] = 0;
   }
 }
@@ -625,5 +610,4 @@
     yk_ijk<4>(k, Fa, Fb, vabk, maxi);
   else
     yk_ijk<-1>(k, Fa, Fb, vabk, maxi);
->>>>>>> 66fb0fe2
 }