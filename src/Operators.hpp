--- conflicted
+++ resolved
@@ -1,208 +1,199 @@
-#pragma once
-#include "DiracOperator.hpp"
-#include "Grid.hpp"
-#include "Physics/Nuclear.hpp"
-#include "Physics/PhysConst_constants.hpp"
-#include <cmath>
-#include <vector>
-//
-#include <functional> //for BW
-
-// Classes (inherit from DriacOperator)
-
-// Various contructors: (all after v are optional)
-// ScalarOperator(C, v, DiracMatrix(a, b, c, d), diff_order, imag?)
-// ScalarOperator(C, DiracMatrix(a, b, c, d), diff_order, imag?)
-// ScalarOperator(v, DiracMatrix(a, b, c, d), diff_order, imag?)
-// ScalarOperator(DiracMatrix(a, b, c, d), diff_order, imag?)
-// ScalarOperator(diff_order, imag?)
-// ScalarOperator(DiracMatrix(a, b, c, d), imag?)
-
-//******************************************************************************
-class HyperfineOperator : public ScalarOperator {
-
-  using Func_R2_R = std::function<double(double, double)>; // save typing
-
-public: // F(r) functions XXX NOTE: not F, include 1/r^2 !!!
-  static inline auto sphericalBall_F() -> Func_R2_R {
-    return [=](double r, double rN) {
-      return (r > rN) ? 1. / (r * r) : r / (rN * rN * rN);
-    };
-  }
-  static inline auto sphericalShell_F() -> Func_R2_R {
-    return [=](double r, double rN) { return (r > rN) ? 1. / (r * r) : 0.0; };
-  }
-  static inline auto pointlike_F() -> Func_R2_R {
-    return [=](double r, double) { return 1. / (r * r); };
-  }
-
-  static inline auto generate_F_BW(double mu, double I_nuc, double l_pn, int gl)
-      -> Func_R2_R
-  // Function that returns generates + returns F_BW Bohr-Weiskopf
-  // gl = 1 for proton, =0 for neutron. Double allowed for testing..
-  // mu is in units of Nuclear Magneton!
-  {
-    const auto two_I = int(2 * I_nuc + 0.0001);
-    const auto two_l = int(2 * l_pn + 0.0001);
-    auto g_l = double(gl); // just safety
-    auto gI = mu / I_nuc;
-    auto K = (l_pn * (l_pn + 1.0) - (3. / 4.)) / (I_nuc * (I_nuc + 1.0));
-    const double g_s = (2.0 * gI - g_l * (K + 1.0)) / (1.0 - K);
-    std::cout << "BW using: gl=" << g_l << ", gs=" << g_s << ", l=" << l_pn
-              << ", gI=" << gI << " (I=" << I_nuc << ")\n";
-    const double factor =
-        (two_I == two_l + 1)
-            ? g_s * (1 - two_I) / (4.0 * (two_I + 2)) + g_l * 0.5 * (two_I - 1)
-            : g_s * (3 + two_I) / (4.0 * (two_I + 2)) +
-                  g_l * 0.5 * two_I * (two_I + 3) / (two_I + 2);
-    if (two_I != two_l + 1 && two_I != two_l - 1) {
-      std::cerr << "\nFAIL:59 in HyperfineOperator (generate_F_BW):\n "
-                   "we must have I = l +/- 1/2, but we have: I,l = "
-                << I_nuc << "," << l_pn << "\n";
-      return [](double, double) { return 0.0; };
-    }
-    return [=](double r, double rN) {
-      return (r > rN) ? 1. / (r * r)
-                      : (r / (rN * rN * rN)) *
-                            (1.0 - (3.0 / mu) * std::log(r / rN) * factor);
-    };
-  }
-
-  static inline auto generate_F_BW_doublyOdd(double mut, double It, double mu1,
-                                             double I1, double l1, int gl1,
-                                             double I2, double l2) -> Func_R2_R
-  // F(r) * g = 0.5 [ g1F1 + g2F2 + (g1F1 - g2F2) * K]
-  // K = [I1(I1+1) - I2(I2+1)] / [I(I+1)]
-  // return F(r) [divide by g]
-  // generate_F_BW(mu, I, l, g_l); //gl is 1 or 0
-  // g2 : from: g = 0.5 [ g1 + g2 + (g1 - g2) * K]
-  {
-    auto K = (I1 * (I1 + 1.0) - I2 * (I2 + 1.0)) / (It * (It + 1.0));
-    auto gt = mut / It;
-    auto g1 = mu1 / I1;
-    auto g2 = (g1 * (K + 1.0) - 2.0 * gt) / (K - 1.0);
-    auto mu2 = g2 * I2;
-    auto gl2 = (gl1 == 0) ? 1 : 0;
-    auto F1 = generate_F_BW(mu1, I1, l1, gl1);
-    auto F2 = generate_F_BW(mu2, I2, l2, gl2);
-    return [=](double r, double rN) {
-      return (0.5 / gt) * (g1 * F1(r, rN) + g2 * F2(r, rN) +
-                           K * (g1 * F1(r, rN) - g2 * F2(r, rN)));
-    };
-  }
-
-private: // helper
-  static inline std::vector<double> RadialFunc(double rN, const Grid &rgrid,
-                                               Func_R2_R hfs_F) {
-    std::vector<double> invr2;
-    invr2.reserve(rgrid.ngp);
-    for (auto r : rgrid.r) {
-      invr2.push_back(hfs_F(r, rN));
-    }
-    return invr2;
-  }
-
-public: // constructor
-  HyperfineOperator(double muN, double IN, double rN, const Grid &rgrid,
-                    Func_R2_R hfs_F = sphericalBall_F())
-      : ScalarOperator(-0.5 * (muN / IN) * PhysConst::alpha / PhysConst::m_p,
-                      RadialFunc(rN, rgrid, hfs_F), DiracMatrix(0, 1, -1, 0), 0,
-                      true) {}
-};
-
-//******************************************************************************
-class PrOperator : public ScalarOperator {
-  // Pr = -i (d/dr)
-public:
-  PrOperator() : ScalarOperator(-1, GammaMatrix::ident, 1, true) {}
-};
-
-//******************************************************************************
-class DerivativeOperator : public ScalarOperator {
-  // = (d^n/dr^n), for any n>=0
-public:
-  DerivativeOperator(int d_order)
-      : ScalarOperator(GammaMatrix::ident, d_order) {}
-};
-
-//******************************************************************************
-class E1Operator : public ScalarOperator {
-  // d_E1 = -er = -|e|r = -r
-public:
-  E1Operator(const Grid &rgrid) : ScalarOperator(-1, rgrid.r) {}
-};
-
-//******************************************************************************
-class PNCnsiOperator : public ScalarOperator {
-  // PNCnsi = (Gf*10^11/2sqrt[2]) * rho(r) * gamma5
-  // Ouput is in units of (Qw * 1.e-11.)
-  // To get (Qw/-N), multiply by (-N) [can go into optional 'factor']
-public:
-  PNCnsiOperator(double c, double t, const Grid &rgrid, double factor = 1)
-<<<<<<< HEAD
-      : ScalarOperator(factor * PhysConst::GFe11 / sqrt(8.),
-=======
-      : DiracOperator(factor * PhysConst::GFe11 / std::sqrt(8.),
->>>>>>> f79fde11
-                      Nuclear::fermiNuclearDensity_tcN(t, c, 1, rgrid),
-                      GammaMatrix::g5) {}
-};
-
-// double t = 2.3;
-// double c = Nuclear::approximate_c_hdr(wf.Anuc());
-// auto rho = Nuclear::fermiNuclearDensity_tcN(t, c, 1, wf.rgrid);
-// double Gf = PhysConst::GFe11;
-<<<<<<< HEAD
-// double Cc = (Gf / sqrt(8.)) * (-wf.Nnuc()); // Qw/(-N)
-// ScalarOperator hpnc(Cc, rho, GammaMatrix::g5);
-=======
-// double Cc = (Gf / std::sqrt(8.)) * (-wf.Nnuc()); // Qw/(-N)
-// DiracOperator hpnc(Cc, rho, GammaMatrix::g5);
->>>>>>> f79fde11
-
-//******************************************************************************
-class RadialOperator : public ScalarOperator {
-  // = some function of r
-  // Pass only grid to just get r, or
-  // either pass a lambda/function [f(r)], or a number, n, (for r^n)
-public:
-  RadialOperator(const Grid &rgrid, double (*f)(double r))
-      : ScalarOperator([&]() {
-          std::vector<double> f_r;
-          f_r.reserve(rgrid.ngp);
-          for (auto r : rgrid.r) {
-            f_r.push_back(f(r));
-          }
-          return f_r;
-        }()) {}
-
-  RadialOperator(const Grid &rgrid)
-      : ScalarOperator([&]() {
-          std::vector<double> f_r;
-          f_r.reserve(rgrid.ngp);
-          for (auto r : rgrid.r) {
-            f_r.push_back(r);
-          }
-          return f_r;
-        }()) {}
-
-  RadialOperator(const Grid &rgrid, int n)
-      : ScalarOperator([&]() {
-          std::vector<double> f_r;
-          f_r.reserve(rgrid.ngp);
-          for (auto r : rgrid.r) {
-            f_r.push_back(std::pow(r, n));
-          }
-          return f_r;
-        }()) {}
-
-  RadialOperator(const Grid &rgrid, double x)
-      : ScalarOperator([&]() {
-          std::vector<double> f_r;
-          f_r.reserve(rgrid.ngp);
-          for (auto r : rgrid.r) {
-            f_r.push_back(std::pow(r, x));
-          }
-          return f_r;
-        }()) {}
-};
+#pragma once
+#include "DiracOperator.hpp"
+#include "Grid.hpp"
+#include "Physics/Nuclear.hpp"
+#include "Physics/PhysConst_constants.hpp"
+#include <cmath>
+#include <vector>
+//
+#include <functional> //for BW
+
+// Classes (inherit from DriacOperator)
+
+// Various contructors: (all after v are optional)
+// ScalarOperator(C, v, DiracMatrix(a, b, c, d), diff_order, imag?)
+// ScalarOperator(C, DiracMatrix(a, b, c, d), diff_order, imag?)
+// ScalarOperator(v, DiracMatrix(a, b, c, d), diff_order, imag?)
+// ScalarOperator(DiracMatrix(a, b, c, d), diff_order, imag?)
+// ScalarOperator(diff_order, imag?)
+// ScalarOperator(DiracMatrix(a, b, c, d), imag?)
+
+//******************************************************************************
+class HyperfineOperator : public ScalarOperator {
+
+  using Func_R2_R = std::function<double(double, double)>; // save typing
+
+public: // F(r) functions XXX NOTE: not F, include 1/r^2 !!!
+  static inline auto sphericalBall_F() -> Func_R2_R {
+    return [=](double r, double rN) {
+      return (r > rN) ? 1. / (r * r) : r / (rN * rN * rN);
+    };
+  }
+  static inline auto sphericalShell_F() -> Func_R2_R {
+    return [=](double r, double rN) { return (r > rN) ? 1. / (r * r) : 0.0; };
+  }
+  static inline auto pointlike_F() -> Func_R2_R {
+    return [=](double r, double) { return 1. / (r * r); };
+  }
+
+  static inline auto generate_F_BW(double mu, double I_nuc, double l_pn, int gl)
+      -> Func_R2_R
+  // Function that returns generates + returns F_BW Bohr-Weiskopf
+  // gl = 1 for proton, =0 for neutron. Double allowed for testing..
+  // mu is in units of Nuclear Magneton!
+  {
+    const auto two_I = int(2 * I_nuc + 0.0001);
+    const auto two_l = int(2 * l_pn + 0.0001);
+    auto g_l = double(gl); // just safety
+    auto gI = mu / I_nuc;
+    auto K = (l_pn * (l_pn + 1.0) - (3. / 4.)) / (I_nuc * (I_nuc + 1.0));
+    const double g_s = (2.0 * gI - g_l * (K + 1.0)) / (1.0 - K);
+    std::cout << "BW using: gl=" << g_l << ", gs=" << g_s << ", l=" << l_pn
+              << ", gI=" << gI << " (I=" << I_nuc << ")\n";
+    const double factor =
+        (two_I == two_l + 1)
+            ? g_s * (1 - two_I) / (4.0 * (two_I + 2)) + g_l * 0.5 * (two_I - 1)
+            : g_s * (3 + two_I) / (4.0 * (two_I + 2)) +
+                  g_l * 0.5 * two_I * (two_I + 3) / (two_I + 2);
+    if (two_I != two_l + 1 && two_I != two_l - 1) {
+      std::cerr << "\nFAIL:59 in HyperfineOperator (generate_F_BW):\n "
+                   "we must have I = l +/- 1/2, but we have: I,l = "
+                << I_nuc << "," << l_pn << "\n";
+      return [](double, double) { return 0.0; };
+    }
+    return [=](double r, double rN) {
+      return (r > rN) ? 1. / (r * r)
+                      : (r / (rN * rN * rN)) *
+                            (1.0 - (3.0 / mu) * std::log(r / rN) * factor);
+    };
+  }
+
+  static inline auto generate_F_BW_doublyOdd(double mut, double It, double mu1,
+                                             double I1, double l1, int gl1,
+                                             double I2, double l2) -> Func_R2_R
+  // F(r) * g = 0.5 [ g1F1 + g2F2 + (g1F1 - g2F2) * K]
+  // K = [I1(I1+1) - I2(I2+1)] / [I(I+1)]
+  // return F(r) [divide by g]
+  // generate_F_BW(mu, I, l, g_l); //gl is 1 or 0
+  // g2 : from: g = 0.5 [ g1 + g2 + (g1 - g2) * K]
+  {
+    auto K = (I1 * (I1 + 1.0) - I2 * (I2 + 1.0)) / (It * (It + 1.0));
+    auto gt = mut / It;
+    auto g1 = mu1 / I1;
+    auto g2 = (g1 * (K + 1.0) - 2.0 * gt) / (K - 1.0);
+    auto mu2 = g2 * I2;
+    auto gl2 = (gl1 == 0) ? 1 : 0;
+    auto F1 = generate_F_BW(mu1, I1, l1, gl1);
+    auto F2 = generate_F_BW(mu2, I2, l2, gl2);
+    return [=](double r, double rN) {
+      return (0.5 / gt) * (g1 * F1(r, rN) + g2 * F2(r, rN) +
+                           K * (g1 * F1(r, rN) - g2 * F2(r, rN)));
+    };
+  }
+
+private: // helper
+  static inline std::vector<double> RadialFunc(double rN, const Grid &rgrid,
+                                               Func_R2_R hfs_F) {
+    std::vector<double> invr2;
+    invr2.reserve(rgrid.ngp);
+    for (auto r : rgrid.r) {
+      invr2.push_back(hfs_F(r, rN));
+    }
+    return invr2;
+  }
+
+public: // constructor
+  HyperfineOperator(double muN, double IN, double rN, const Grid &rgrid,
+                    Func_R2_R hfs_F = sphericalBall_F())
+      : ScalarOperator(-0.5 * (muN / IN) * PhysConst::alpha / PhysConst::m_p,
+                       RadialFunc(rN, rgrid, hfs_F), DiracMatrix(0, 1, -1, 0),
+                       0, true) {}
+};
+
+//******************************************************************************
+class PrOperator : public ScalarOperator {
+  // Pr = -i (d/dr)
+public:
+  PrOperator() : ScalarOperator(-1, GammaMatrix::ident, 1, true) {}
+};
+
+//******************************************************************************
+class DerivativeOperator : public ScalarOperator {
+  // = (d^n/dr^n), for any n>=0
+public:
+  DerivativeOperator(int d_order)
+      : ScalarOperator(GammaMatrix::ident, d_order) {}
+};
+
+//******************************************************************************
+class E1Operator : public ScalarOperator {
+  // d_E1 = -er = -|e|r = -r
+public:
+  E1Operator(const Grid &rgrid) : ScalarOperator(-1, rgrid.r) {}
+};
+
+//******************************************************************************
+class PNCnsiOperator : public ScalarOperator {
+  // PNCnsi = (Gf*10^11/2sqrt[2]) * rho(r) * gamma5
+  // Ouput is in units of (Qw * 1.e-11.)
+  // To get (Qw/-N), multiply by (-N) [can go into optional 'factor']
+public:
+  PNCnsiOperator(double c, double t, const Grid &rgrid, double factor = 1)
+      : ScalarOperator(factor * PhysConst::GFe11 / std::sqrt(8.),
+                       Nuclear::fermiNuclearDensity_tcN(t, c, 1, rgrid),
+                       GammaMatrix::g5) {}
+};
+
+// double t = 2.3;
+// double c = Nuclear::approximate_c_hdr(wf.Anuc());
+// auto rho = Nuclear::fermiNuclearDensity_tcN(t, c, 1, wf.rgrid);
+// double Gf = PhysConst::GFe11;
+// double Cc = (Gf / std::sqrt(8.)) * (-wf.Nnuc()); // Qw/(-N)
+// DiracOperator hpnc(Cc, rho, GammaMatrix::g5);
+
+//******************************************************************************
+class RadialOperator : public ScalarOperator {
+  // = some function of r
+  // Pass only grid to just get r, or
+  // either pass a lambda/function [f(r)], or a number, n, (for r^n)
+public:
+  RadialOperator(const Grid &rgrid, double (*f)(double r))
+      : ScalarOperator([&]() {
+          std::vector<double> f_r;
+          f_r.reserve(rgrid.ngp);
+          for (auto r : rgrid.r) {
+            f_r.push_back(f(r));
+          }
+          return f_r;
+        }()) {}
+
+  RadialOperator(const Grid &rgrid)
+      : ScalarOperator([&]() {
+          std::vector<double> f_r;
+          f_r.reserve(rgrid.ngp);
+          for (auto r : rgrid.r) {
+            f_r.push_back(r);
+          }
+          return f_r;
+        }()) {}
+
+  RadialOperator(const Grid &rgrid, int n)
+      : ScalarOperator([&]() {
+          std::vector<double> f_r;
+          f_r.reserve(rgrid.ngp);
+          for (auto r : rgrid.r) {
+            f_r.push_back(std::pow(r, n));
+          }
+          return f_r;
+        }()) {}
+
+  RadialOperator(const Grid &rgrid, double x)
+      : ScalarOperator([&]() {
+          std::vector<double> f_r;
+          f_r.reserve(rgrid.ngp);
+          for (auto r : rgrid.r) {
+            f_r.push_back(std::pow(r, x));
+          }
+          return f_r;
+        }()) {}
+};