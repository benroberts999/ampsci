#include "DMionisation/AKF_akFunctions.hpp"
#include "Angular/Angular_369j.hpp"
#include "IO/FRW_fileReadWrite.hpp"
#include "Maths/NumCalc_quadIntegrate.hpp"
#include "Maths/SphericalBessel.hpp"
#include "Physics/AtomData.hpp"
#include "Physics/PhysConst_constants.hpp"
#include "Wavefunction/ContinuumOrbitals.hpp"
#include "Wavefunction/Wavefunction.hpp"
#include <fstream>
#include <iostream>

#pragma GCC diagnostic ignored "-Wsign-conversion"

namespace AKF {

//******************************************************************************
double CLkk(int L, int ka, int kb)
// /*
// Angular coeficient (nb: is already squared)
// C_{k}^{k',L} = [j][j'][L] * (j,j',L, -1/,1/2,0)^2 * pi(l+l'+L)
// */
{
  int la = AtomData::l_k(ka);
  int lb = AtomData::l_k(kb);
  int two_ja = AtomData::twoj_k(ka);
  int two_jb = AtomData::twoj_k(kb);

  if ((la + lb + L) % 2 != 0)
    return 0; // Parity rule
  if ((la + lb < L) || (std::abs(la - lb) > L))
    return 0; // triangle rule (l)
  // Note: triangle rule included in 3j, so this is not needed (but faster)
  // But, parity rule not included in 3j, so must be checked!

  double tjs = Angular::threej_2(two_jb, two_ja, 2 * L, -1, 1, 0);
  return (two_ja + 1) * (two_jb + 1) * (2 * L + 1) * tjs * tjs;
}

//******************************************************************************
void writeToTextFile(const std::string &fname,
                     const std::vector<std::vector<std::vector<float>>> &AK,
                     const std::vector<std::string> &nklst, double qmin,
                     double qmax, double demin, double demax)
// /*
// Writes the K factor to a text-file, in GNU-plot readable format
// XXX NOTE: Re-creates grids! Could use Grid class!
// XXX This mean we MUST use exponential Grid! Fix this! XXX
// */
{
  int desteps = (int)AK.size();       // dE
  int num_states = (int)AK[0].size(); // nk
  int qsteps = (int)AK[0][0].size();  // q

  double qMeV = (1.e6 / (PhysConst::Hartree_eV * PhysConst::c));
  double keV = (1.e3 / PhysConst::Hartree_eV);

  std::ofstream ofile;
  ofile.open(fname + ".txt");
  ofile << "dE(keV) q(MeV) ";
  for (const auto &nk : nklst) {
    ofile << nk << " ";
  }
  ofile << "Sum\n\n";
  for (int i = 0; i < desteps; i++) {
    for (int k = 0; k < qsteps; k++) {
      double x = double(k) / (qsteps - 1);
      if (qsteps == 1)
        x = 0;
      double q = qmin * std::pow(qmax / qmin, x);
      double y = double(i) / (desteps - 1);
      if (desteps == 1)
        y = 0;
      double dE = demin * std::pow(demax / demin, y);
      ofile << dE / keV << " " << q / qMeV << " ";
      float sum = 0.0f;
      for (int j = 0; j < num_states; j++) {
        sum += AK[i][j][k];
        ofile << AK[i][j][k] << " ";
      }
      ofile << sum << "\n";
    }
    if (qsteps > 1)
      ofile << "\n";
  }
  ofile.close();
}

//******************************************************************************
int akReadWrite(const std::string &fname, bool write,
                std::vector<std::vector<std::vector<float>>> &AK,
                std::vector<std::string> &nklst, double &qmin, double &qmax,
                double &dEmin, double &dEmax)
// /*
// Writes K function (+ all required size etc.) values to a binary file.
// The binary file is read by other programs (e.g., dmeXSection)
// Uses FileIO_fileReadWrite
// XXX NOTE: Re-creates grids! Could use Grid class!
// XXX This mean we MUST use exponential Grid! Fix this! XXX
// */
{
  IO::FRW::RoW row = write ? IO::FRW::write : IO::FRW::read;

  std::fstream iof;
  IO::FRW::open_binary(iof, fname + ".bin", row);

  if (iof.fail()) {
    std::cout << "Can't open " << fname << ".bin\n";
    return 1;
  }

  if (write) {
    int nde = (int)AK.size();      // dE
    int ns = (int)AK[0].size();    // nk
    int nq = (int)AK[0][0].size(); // q
    IO::FRW::binary_rw(iof, nde, row);
    IO::FRW::binary_rw(iof, ns, row);
    IO::FRW::binary_rw(iof, nq, row);
  } else {
    int nq, ns, nde;
    IO::FRW::binary_rw(iof, nde, row);
    IO::FRW::binary_rw(iof, ns, row);
    IO::FRW::binary_rw(iof, nq, row);
    AK.resize(nde, std::vector<std::vector<float>>(ns, std::vector<float>(nq)));
    nklst.resize(ns);
  }
  IO::FRW::binary_rw(iof, qmin, row);
  IO::FRW::binary_rw(iof, qmax, row);
  IO::FRW::binary_rw(iof, dEmin, row);
  IO::FRW::binary_rw(iof, dEmax, row);
  for (std::size_t ie = 0; ie < AK.size(); ie++) {
    for (std::size_t in = 0; in < AK[0].size(); in++) {
      if (ie == 0)
        IO::FRW::binary_str_rw(iof, nklst[in], row);
      for (std::size_t iq = 0; iq < AK[0][0].size(); iq++) {
        IO::FRW::binary_rw(iof, AK[ie][in][iq], row);
      }
    }
  }

  return 0;
}

//******************************************************************************
int calculateK_nk(const Wavefunction &wf, std::size_t is, int max_L, double dE,
                  std::vector<std::vector<std::vector<double>>> &jLqr_f,
                  std::vector<float> &AK_nk_q, bool alt_akf, bool force_rescale,
                  bool subtract_self, bool force_orthog, double)
// Calculates the atomic factor for a given core state (is) and energy.
// Note: dE = I + ec is depositied energy, not cntm energy
// Zeff is '-1' by default. If Zeff > 0, will solve w/ Zeff model
// Zeff no longer works at main() level.
{
  ContinuumOrbitals cntm(wf); // create cntm object [survives locally only]
  auto &psi = wf.core[is];

  int k = psi.k;   // wf.ka(is);
  int l = psi.l(); // wf.lorb(is);

  int qsteps = (int)jLqr_f[0].size();

  // Calculate continuum wavefunctions
  double ec = dE + wf.core[is].en();
  cntm.clear();
  int lc_max = l + max_L;
  int lc_min = l - max_L;
  if (lc_min < 0)
    lc_min = 0;
  if (ec > 0) {
<<<<<<< HEAD
    cntm.solveContinuumHF(ec, lc_min, lc_max);
=======
    cntm.solveContinuumHF(ec, lc_min, lc_max, force_rescale, subtract_self,
                          force_orthog);
>>>>>>> 59b07297
  }

  double x_ocf = psi.occ_frac(); // occupancy fraction. Usually 1

  // Generate AK for each L, lc, and q
  // L and lc are summed, not stored indevidually
  for (int L = 0; L <= max_L; L++) {
    for (const auto &phic : cntm.orbitals) {
      int kc = phic.k;
      double dC_Lkk = CLkk(L, k, kc);
      if (dC_Lkk == 0)
        continue;
      //#pragma omp parallel for
      for (int iq = 0; iq < qsteps; iq++) {
        double a = 0.;
        auto maxj = psi.max_pt(); // don't bother going further
        double af = NumCalc::integrate(1.0, 0, maxj, psi.f(), phic.f(),
                                       jLqr_f[L][iq], wf.rgrid->drdu());
        double ag = NumCalc::integrate(1.0, 0, maxj, psi.g(), phic.g(),
                                       jLqr_f[L][iq], wf.rgrid->drdu());
        if (alt_akf && psi.k == phic.k) {
          af -= NumCalc::integrate(1.0, 0, maxj, psi.f(), phic.f(),
                                   wf.rgrid->drdu());
          ag -= NumCalc::integrate(1.0, 0, maxj, psi.g(), phic.g(),
                                   wf.rgrid->drdu());
        }
        a = af + ag;
        AK_nk_q[iq] +=
            (float)(dC_Lkk * std::pow(a * wf.rgrid->du(), 2) * x_ocf);
      } // q
    }   // END loop over cntm states (ic)
  }     // end L loop
  return 0;
}

//******************************************************************************
int calculateKpw_nk(const Wavefunction &wf, std::size_t nk, double dE,
                    std::vector<std::vector<double>> &jl_qr,
                    std::vector<float> &tmpK_q)
// /*
// For plane-wave final state.
// Only has f-part....Can restore g-part, but need to be sure of plane-wave!
// Chi(q) - Int[ f_nk*j_l(qr)*r , {r,0,inf}]
// Should be called once per initial state
{

  auto &psi = wf.core[nk];

  int twoj = psi.twoj(); // wf.twoj(nk);

  auto qsteps = jl_qr.size();

  double eps = dE - psi.en();
  auto maxir = psi.max_pt(); // don't bother going further

  if (eps <= 0)
    return 0;

  for (auto iq = 0ul; iq < qsteps; iq++) {
    double chi_q =
        NumCalc::integrate(wf.rgrid->du(), 0, maxir, psi.f(), jl_qr[iq],
                           wf.rgrid->r(), wf.rgrid->drdu());
    tmpK_q[iq] = (float)((2. / M_PI) * (twoj + 1) * std::pow(chi_q, 2) *
                         std::sqrt(2. * eps));
    // tmpK_q[iq] = std::pow(4*3.14159,2)*std::pow(chi_q,2); // just cf KOPP
  }

  return 0;
}

//******************************************************************************
void sphericalBesselTable(std::vector<std::vector<std::vector<double>>> &jLqr_f,
                          int max_L, const std::vector<double> &q_array,
                          const std::vector<double> &r)
// /*
// Creates a look-up table w/ spherical Bessel functions. For speed.
// Uses SphericalBessel
// */
{
  std::cout << std::endl;
  int num_points = (int)r.size();
  int qsteps = (int)q_array.size();

  jLqr_f.resize(max_L + 1, std::vector<std::vector<double>>(
                               qsteps, std::vector<double>(num_points)));
  for (int L = 0; L <= max_L; L++) {
    std::cout << "\rCalculating spherical Bessel look-up table for L=" << L
              << "/" << max_L << " .. " << std::flush;
#pragma omp parallel for
    for (int iq = 0; iq < qsteps; iq++) {
      double q = q_array[iq];
      for (int ir = 0; ir < num_points; ir++) {
        double tmp = SphericalBessel::JL(L, q * r[ir]);
        // If q(dr) is too large, "missing" j_L oscillations
        //(overstepping them). This helps to fix that.
        // By averaging the J_L function. Note: only works if wf is smooth
        int num_extra = 0;
        if (ir < num_points - 1) {
          double qdrop = q * (r[ir + 1] - r[ir]) / M_PI;
          double min_qdrop = 0.01; // require 100 pts per half wavelength!
          if (qdrop > min_qdrop)
            num_extra = int(qdrop / min_qdrop) + 3;
        }
        { // Include 'extra' points into j_L (avg):
          for (int i = 0; i < num_extra; i++) {
            double b = (i + 1.) / (num_extra + 1.);
            double a = 1. - b;
            double qrtmp = q * (a * r[ir] + b * r[ir + 1]);
            tmp += SphericalBessel::JL(L, qrtmp);
          }
          tmp /= (num_extra + 1);
        }
        jLqr_f[L][iq][ir] = tmp;
      }
    }
  }
  std::cout << "done\n";
}

} // namespace AKF<|MERGE_RESOLUTION|>--- conflicted
+++ resolved
@@ -167,12 +167,8 @@
   if (lc_min < 0)
     lc_min = 0;
   if (ec > 0) {
-<<<<<<< HEAD
-    cntm.solveContinuumHF(ec, lc_min, lc_max);
-=======
     cntm.solveContinuumHF(ec, lc_min, lc_max, force_rescale, subtract_self,
                           force_orthog);
->>>>>>> 59b07297
   }
 
   double x_ocf = psi.occ_frac(); // occupancy fraction. Usually 1
