--- conflicted
+++ resolved
@@ -19,17 +19,11 @@
   ~ContinuumOrbitals() = default;
 
   //! Solves continuum states with energy ec between min/max l
-<<<<<<< HEAD
-  int solveContinuumHF(double ec, int min_l, int max_l);
-  //! Solves continuum states with energy ec between l=0 and l=max_l
-  int solveContinuumHF(double ec, int max_l);
-=======
   int solveContinuumHF(double ec, int min_l, int max_l, bool force_rescale,
                        bool subtract_self, bool force_orthog);
   //! Solves continuum states with energy ec between l=0 and l=max_l
   int solveContinuumHF(double ec, int max_l, bool force_rescale,
                        bool subtract_self, bool force_orthog);
->>>>>>> 59b07297
 
   double check_orthog(bool print = true) const;
 
@@ -46,9 +40,5 @@
   const double alpha;
   std::vector<double> v_local; // v_nuc + v_dir
 
-<<<<<<< HEAD
-  const bool force_rescale = false; // ???
-=======
   // const bool force_rescale = true; // ???
->>>>>>> 59b07297
 };