--- conflicted
+++ resolved
@@ -165,13 +165,6 @@
         } else { // HF::Method::ApproxHF)
           DiracODE::solveContinuum(Fc, ec, vl, cgrid, r_asym, alpha);
         }
-<<<<<<< HEAD
-=======
-        // Orthog (at each HF step)
-        if (orthog_Fi && Fi && Fi->kappa() == Fc.kappa()) {
-          Fc -= (*Fi * Fc) * *Fi;
-        }
->>>>>>> e3519a05
         // check convergance:
         const auto eps = ((Fc0 - Fc) * (Fc0 - Fc)) / (Fc * Fc);
         if (eps < conv_target || it == max_its) {
@@ -181,7 +174,6 @@
         Fc = 0.5 * (Fc + Fc0);
       } // it
     }   // if HF
-<<<<<<< HEAD
 
     // Forcing orthogonality between continuum states and current core state
     const auto &psi = *p_psi;
@@ -251,17 +243,6 @@
       std::cout << "FAILURE 64 CntOrb: Grid not dense enough for ec=" << ec
                 << " (du=" << h << ", need du<" << h_target << ")\n";
       return 1;
-=======
-  }     // kappa
-
-  // Orthogonalise against entire core?
-  if (orthog_core) {
-    for (auto &phic : orbitals) {
-      for (const auto &phi : p_hf->core()) {
-        if (phic.kappa() == phi.kappa())
-          phic -= (phic * phi) * phi;
-      }
->>>>>>> e3519a05
     }
   }
 
