#include "Wavefunction/ContinuumOrbitals.hpp"
#include "Coulomb/Coulomb.hpp"
#include "DiracODE/DiracODE.hpp"
#include "HF/HartreeFock.hpp"
#include "Maths/Grid.hpp"
#include "Physics/AtomData.hpp"
#include "Physics/PhysConst_constants.hpp"
#include "Wavefunction/DiracSpinor.hpp"
#include "Wavefunction/Wavefunction.hpp"
#include "qip/Vector.hpp"
#include <algorithm>
#include <cmath>
#include <string>
#include <vector>

//******************************************************************************
ContinuumOrbitals::ContinuumOrbitals(const Wavefunction &wf, int izion)
    : rgrid(wf.rgrid),
      p_hf(wf.getHF()),
      Z(wf.Znuc()),
      Zion(izion),
      alpha(wf.alpha),
      v_local(qip::add(wf.vnuc, wf.vdir)) {}

//******************************************************************************
double ContinuumOrbitals::check_orthog(bool print) const {
  double worst = 0.0;
  if (p_hf == nullptr)
    return worst;
  for (const auto &Fc : orbitals) {
    for (const auto &Fn : p_hf->get_core()) {
      if (Fn.k != Fc.k)
        continue;
      const auto eps = Fc * Fn;
      if (std::abs(eps) > std::abs(worst))
        worst = eps;
      if (print) {
        std::cout << "<" << Fc.shortSymbol() << "|" << Fn.shortSymbol()
                  << "> = ";
        printf("%.1e\n", eps);
      }
    }
  }
  return worst;
}

//******************************************************************************
<<<<<<< HEAD
int ContinuumOrbitals::solveContinuumHF(double ec, int max_l)
// Overloaded, assumes min_l=0
{
  return solveContinuumHF(ec, 0, max_l);
}

//******************************************************************************
int ContinuumOrbitals::solveContinuumHF(double ec, int min_l, int max_l)
=======
int ContinuumOrbitals::solveContinuumHF(double ec, int max_l,
                                        bool force_rescale, bool subtract_self,
                                        bool force_orthog)
// Overloaded, assumes min_l=0
{
  return solveContinuumHF(ec, 0, max_l, force_rescale, subtract_self,
                          force_orthog);
}

//******************************************************************************
int ContinuumOrbitals::solveContinuumHF(double ec, int min_l, int max_l,
                                        bool force_rescale, bool subtract_self,
                                        bool force_orthog)
>>>>>>> 59b07297
// Solved the Dirac equation for local potential for positive energy (no mc2)
// continuum (un-bound) states [partial waves].
//  * Goes well past num_points, looks for asymptotic region, where wf is
//  sinosoidal
//  * Uses fit to known exact H-like for normalisation.
{

  // Find 'inital guess' for asymptotic region:
  const double lam = 1.0e7;
  const double r_asym =
      (Zion + std::sqrt(4.0 * lam * ec + std::pow(Zion, 2))) / (2.0 * ec);

  // Check if 'h' is small enough for oscillating region:
  const double h_target = (M_PI / 15) / std::sqrt(2.0 * ec);
  const auto h = rgrid->du();
  if (h > h_target) {
    std::cout << "WARNING 61 CntOrb: Grid not dense enough for ec=" << ec
              << " (du=" << h << ", need du<" << h_target << ")\n";
    if (h > 2 * h_target) {
      std::cout << "FAILURE 64 CntOrb: Grid not dense enough for ec=" << ec
                << " (du=" << h << ", need du<" << h_target << ")\n";
      return 1;
    }
  }

  // XXX Don't need to extend grid each time...
  // ExtendedGrid cgrid(*rgrid, 1.2 * r_asym);
  auto cgrid = *rgrid;
  cgrid.extend_to(1.2 * r_asym);

<<<<<<< HEAD
=======
  // Highest core state (later: use the state being ionised)
  const auto &Fa = p_hf->get_core().back();
  // Subtracting single electron contribution from direct potential
  if (subtract_self) {
    std::vector<double> vd_single = Coulomb::yk_ab(Fa, Fa, 0);
    v_local = qip::add(v_local, qip::scale(vd_single, -1.0));
  }

>>>>>>> 59b07297
  // "Z_ion" - "actual" (excluding exchange.....)
  auto z_tmp = std::abs(v_local.back() * rgrid->r().back());
  std::cout << "z_tmp=" << z_tmp << "\n";
  // If ztm is 0, means neutral atom. Effective charge should be 1
  // Exchange doesn't go further than core...
  // This doesn't seem to have any impact, so unimportant
  if (z_tmp < 1)
    z_tmp = 1;

  // Extend local (Vnuc+Vdir) potential to new grid
  auto vc = v_local;
  vc.reserve(cgrid.num_points());
  for (auto i = rgrid->num_points(); i < cgrid.num_points(); i++) {
    vc.push_back(-z_tmp / cgrid.r(i));
  }

  // Re-scale large-r part of local potential, so goes like -1/r large r
  // Note: doesn't inclue exchange..
  // This also kills orthogonality for HF...
  if (force_rescale) {
    // nb: this, without the 'break' agrees best with Dzuba, but bad for orthog
    for (auto i = cgrid.num_points() - 1; i != 0; i--) {
      if (vc[i] > -Zion / cgrid.r(i)) {
<<<<<<< HEAD
        vc[i] = -Zion / cgrid.r(i);
=======
        // TEST checking whether force_rescale is doing anything
        // std::cout << "Rescaling... Old vc: " << vc[i];
        vc[i] = -Zion / cgrid.r(i);
        // std::cout << ", New vc: " << vc[i] << std::endl;
>>>>>>> 59b07297
      } else {
        // break; ?
      }
    }
  }

  // loop through each kappa state
  for (int k_i = 0; true; ++k_i) {
    const auto kappa = AtomData::kappaFromIndex(k_i);
    const auto l = AtomData::l_k(kappa);
    if (l < min_l)
      continue;
    if (l > max_l)
      break;

    auto &Fc = orbitals.emplace_back(0, kappa, rgrid);
    Fc.set_en() = ec;
<<<<<<< HEAD
=======

>>>>>>> 59b07297
    DiracODE::solveContinuum(Fc, ec, vc, cgrid, r_asym, alpha);

    // Include exchange (Hartree Fock)
    if (p_hf != nullptr && !p_hf->excludeExchangeQ()) {
      for (int it = 0; it < 100; ++it) {
        const auto vx0 = HF::vex_approx(Fc, p_hf->get_core());
        const auto vl = qip::add(vc, vx0);
        auto VxFc = HF::vexFa(Fc, p_hf->get_core()) - vx0 * Fc;
        // Extend onto larger grid
        VxFc.set_f().resize(vc.size());
        VxFc.set_g().resize(vc.size());
        // Copy old solution (needed by DiracODE)
        const auto Fc0 = Fc;
        DiracODE::solveContinuum(Fc, ec, vl, cgrid, r_asym, alpha, &VxFc, &Fc0);
        const auto eps = ((Fc0 - Fc) * (Fc0 - Fc)) / (Fc * Fc);
        if (eps < 1.0e-16 || it == 249) {
          // std::cout << Fc.shortSymbol() << " " << it << " " << eps << "\n";
          break;
        }
        Fc = 0.5 * (Fc + Fc0);
<<<<<<< HEAD
=======
      }
    }

    // Forcing orthogonality between continuum states and core (? check this)
    if (force_orthog) {
      for (const auto &Fn : p_hf->get_core()) {
        if (Fc.k == Fn.k) {
          std::cout << "Before forcing orthog: <" << Fc.shortSymbol() << "|"
                    << Fn.shortSymbol() << "> = ";
          printf("%.1e\n", Fc * Fn);
          Fc -= (Fn * Fc) * Fn;
          std::cout << "After: <" << Fc.shortSymbol() << "|" << Fn.shortSymbol()
                    << "> = ";
          printf("%.1e\n", Fc * Fn);
          std::cout << std::endl;
        }
>>>>>>> 59b07297
      }
      // func already exists for this in Wavefunction.cpp
      // const auto &Fn = p_hf->get_core();
      // Wavefunction::orthogonaliseWrt(Fc, Fn);
    }
  }

  return 0;
}

//******************************************************************************
void ContinuumOrbitals::clear() { orbitals.clear(); }<|MERGE_RESOLUTION|>--- conflicted
+++ resolved
@@ -45,16 +45,6 @@
 }
 
 //******************************************************************************
-<<<<<<< HEAD
-int ContinuumOrbitals::solveContinuumHF(double ec, int max_l)
-// Overloaded, assumes min_l=0
-{
-  return solveContinuumHF(ec, 0, max_l);
-}
-
-//******************************************************************************
-int ContinuumOrbitals::solveContinuumHF(double ec, int min_l, int max_l)
-=======
 int ContinuumOrbitals::solveContinuumHF(double ec, int max_l,
                                         bool force_rescale, bool subtract_self,
                                         bool force_orthog)
@@ -68,7 +58,6 @@
 int ContinuumOrbitals::solveContinuumHF(double ec, int min_l, int max_l,
                                         bool force_rescale, bool subtract_self,
                                         bool force_orthog)
->>>>>>> 59b07297
 // Solved the Dirac equation for local potential for positive energy (no mc2)
 // continuum (un-bound) states [partial waves].
 //  * Goes well past num_points, looks for asymptotic region, where wf is
@@ -99,8 +88,6 @@
   auto cgrid = *rgrid;
   cgrid.extend_to(1.2 * r_asym);
 
-<<<<<<< HEAD
-=======
   // Highest core state (later: use the state being ionised)
   const auto &Fa = p_hf->get_core().back();
   // Subtracting single electron contribution from direct potential
@@ -109,7 +96,6 @@
     v_local = qip::add(v_local, qip::scale(vd_single, -1.0));
   }
 
->>>>>>> 59b07297
   // "Z_ion" - "actual" (excluding exchange.....)
   auto z_tmp = std::abs(v_local.back() * rgrid->r().back());
   std::cout << "z_tmp=" << z_tmp << "\n";
@@ -133,14 +119,7 @@
     // nb: this, without the 'break' agrees best with Dzuba, but bad for orthog
     for (auto i = cgrid.num_points() - 1; i != 0; i--) {
       if (vc[i] > -Zion / cgrid.r(i)) {
-<<<<<<< HEAD
         vc[i] = -Zion / cgrid.r(i);
-=======
-        // TEST checking whether force_rescale is doing anything
-        // std::cout << "Rescaling... Old vc: " << vc[i];
-        vc[i] = -Zion / cgrid.r(i);
-        // std::cout << ", New vc: " << vc[i] << std::endl;
->>>>>>> 59b07297
       } else {
         // break; ?
       }
@@ -158,10 +137,7 @@
 
     auto &Fc = orbitals.emplace_back(0, kappa, rgrid);
     Fc.set_en() = ec;
-<<<<<<< HEAD
-=======
 
->>>>>>> 59b07297
     DiracODE::solveContinuum(Fc, ec, vc, cgrid, r_asym, alpha);
 
     // Include exchange (Hartree Fock)
@@ -182,8 +158,6 @@
           break;
         }
         Fc = 0.5 * (Fc + Fc0);
-<<<<<<< HEAD
-=======
       }
     }
 
@@ -200,7 +174,6 @@
           printf("%.1e\n", Fc * Fn);
           std::cout << std::endl;
         }
->>>>>>> 59b07297
       }
       // func already exists for this in Wavefunction.cpp
       // const auto &Fn = p_hf->get_core();
