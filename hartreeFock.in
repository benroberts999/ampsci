Atom {
  Z = Cs;
  A;
  varAlpha2;
}

HartreeFock {
  core = [Xe];
  valence = 7s16p5d;
  method; // HartreeFock(dflt), ApproxHF, Hartree, GreenPRM, TietzPRM
  //  convergence = 1.e-13;
}

Nucleus {
  rrms;
  skin_t;
  type; // Fermi (dflt), spherical, point
}

Grid {
  r0 = 1e-6;
<<<<<<< HEAD
  rmax = 500.0;
  ngp = 5000;
=======
  rmax = 120.0;
  num_points = 2000;
>>>>>>> bb234773
  type; // loglinear(dflt), logarithmic, linear
  b;    // b<0, or b>rmax will use logarithmic
}

/////////////////////////////////////////////////////////////////
/////////////////////////////////////////////////////////////////
// Modules:
//   Each Module/MatrixElements will be run in order.
//   You can comment-out just the block name, and the block will be skiped.

// MatrixElements::E1 {}
// MatrixElements::E1 { gauge = vform; }

Module::Tests {
  orthonormal = true;
  // orthonormal_all = true;
  // Hamiltonian = true;
}

Module::pnc { transition = 6, -1, 7, -1; }
// Module::BohrWeisskopf
{
  mu;
  I;
  rrms;
  // only used for doubly-odd (current values for 212-Fr)
  mu1 = 4.00;
  I1 = 4.5;
  l1 = 5.;
  gl1 = 1;
  I2 = 0.5;
  l2 = 1.;
  printF = false;
}

// Module::WriteOrbitals
{ label = outputLabel; }
// Plot in GNUPLOT like: (e.g.)
// plot for [i=2:20] "file.txt" u 1:i every :::0::0  w l t columnheader(i)
// plot for [i=2:20] "file.txt" u 1:i every :::1::1  w l t columnheader(i)
// plot "file.txt" u 1:2 every :::2::2  w l t "Core Density"

/////////////////////////////////////////////////////////////////
// Module::AtomicKernal
{
  Emin = 0.01;
  Emax = 4.0;
  Esteps = 25;
  qmin = 0.001;
  qmax = 4.0;
  qsteps = 100;
  max_l_bound = 1;
  max_L = 2;
  output_text = true;
  output_binary = true;
  label = test_new;
  use_plane_waves = false;
}

// Module::FitParametric
{
  method = Green;     // Green, Tietz
  statesToFit = core; // core, valence, both
  fitWorst = false;
}<|MERGE_RESOLUTION|>--- conflicted
+++ resolved
@@ -19,13 +19,8 @@
 
 Grid {
   r0 = 1e-6;
-<<<<<<< HEAD
   rmax = 500.0;
-  ngp = 5000;
-=======
-  rmax = 120.0;
-  num_points = 2000;
->>>>>>> bb234773
+  num_points = 5000;
   type; // loglinear(dflt), logarithmic, linear
   b;    // b<0, or b>rmax will use logarithmic
 }
